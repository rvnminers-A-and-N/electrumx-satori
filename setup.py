import setuptools

import electrumx

version = electrumx.version.rsplit(' ', maxsplit=1)[-1]

with open('requirements.txt', 'r') as f:
    requirements = f.read().splitlines()

<<<<<<< HEAD
#requirements = [i for i in requirements if "kawpow" not in i]

=======
>>>>>>> cb14cbdf
setuptools.setup(
    name='electrumX-ravencoin',
    version=version,
    scripts=['electrumx_server', 'electrumx_rpc', 'electrumx_compact_history'],
    python_requires='>=3.8',
    install_requires=requirements,
    extras_require={
        'rocksdb': ['python-rocksdb>=0.6.9'],
        'uvloop': ['uvloop>=0.17'],
    },
    packages=setuptools.find_packages(include=('electrumx*',)),
    description='ElectrumX Server',
    author='Neil Booth',
    author_email='kyuupichan@gmail.com',
    license='MIT Licence',
    url='https://github.com/EvrmoreOrg/electrumx-evrmore',
    long_description='Evrmore server implementation for the Electrum protocol',
    download_url=('https://github.com/EvrmoreOrg/electrumx-evrmore/archive/'
                  f'{version}.tar.gz'),
    classifiers=[
        'Development Status :: 5 - Production/Stable',
        'Framework :: AsyncIO',
        'License :: OSI Approved :: MIT License',
        'Operating System :: Unix',
        "Programming Language :: Python :: 3.8",
        "Topic :: Database",
        'Topic :: Internet',
    ],
)<|MERGE_RESOLUTION|>--- conflicted
+++ resolved
@@ -7,11 +7,6 @@
 with open('requirements.txt', 'r') as f:
     requirements = f.read().splitlines()
 
-<<<<<<< HEAD
-#requirements = [i for i in requirements if "kawpow" not in i]
-
-=======
->>>>>>> cb14cbdf
 setuptools.setup(
     name='electrumX-ravencoin',
     version=version,
