# Copyright (c) 2016-2017, Neil Booth
# Copyright (c) 2017, the ElectrumX authors
#
# All rights reserved.
#
# See the file "LICENCE" for information about the copyright
# and warranty status of this software.

'''Block prefetcher and chain processor.'''

import asyncio
import os
import re
import hashlib
import logging
import os
import pylru
import traceback
from collections import defaultdict
from datetime import datetime
from asyncio import sleep
from struct import error as struct_error
from typing import Callable, Dict, Optional, List

from aiorpcx import CancelledError, run_in_thread, spawn

import electrumx
from electrumx.lib.addresses import public_key_to_address
from electrumx.lib.hash import hash_to_hex_str, HASHX_LEN
from electrumx.lib.script import is_unspendable_legacy, \
    is_unspendable_genesis, OpCodes, Script, ScriptError
from electrumx.lib.tx import Deserializer
from electrumx.lib.util import (
    class_logger, pack_le_uint32, pack_le_uint64, unpack_le_uint64, base_encode, DataParser, 
    open_file, unpack_le_uint32
)
from electrumx.server.db import FlushData, DB
from electrumx.server.db import (
    NULL_U32, NULL_TXNUMB, PREFIX_METADATA, PREFIX_VERIFIER_CURRENT, PREFIX_VERIFIER_HISTORY,
    PREFIX_ASSOCIATION_CURRENT, PREFIX_FREEZE_CURRENT, PREFIX_ASSET_TAG_CURRENT, PREFIX_ASSET_ID_UNDO,
    PREFIX_H160_ID_UNDO, PREFIX_ASSET_TO_ID, PREFIX_ID_TO_ASSET, PREFIX_H160_TO_ID, PREFIX_ID_TO_H160,
    PREFIX_METADATA_HISTORY, PREFIX_BROADCAST, PREFIX_H160_TAG_CURRENT, PREFIX_ASSET_TAG_HISTORY, 
    PREFIX_H160_TAG_HISTORY, PREFIX_ASSOCIATION_HISTORY, PREFIX_FREEZE_HISTORY, PREFIX_UTXO_HISTORY,
    PREFIX_HASHX_LOOKUP
)
from electrumx.server.env import Env
from electrumx.server.daemon import Daemon

import csv

class OPPushDataGeneric:
    def __init__(self, pushlen: Callable = None):
        if pushlen is not None:
            self.check_data_len = pushlen

    @classmethod
    def check_data_len(cls, datalen: int) -> bool:
        # Opcodes below OP_PUSHDATA4 all just push data onto stack, and are
        return OpCodes.OP_PUSHDATA4 >= datalen >= 0

    @classmethod
    def is_instance(cls, item):
        # accept objects that are instances of this class
        # or other classes that are subclasses
        return isinstance(item, cls) \
               or (isinstance(item, type) and issubclass(item, cls))


# Marks an address as valid for restricted assets via qualifier or restricted itself.
ASSET_NULL_TEMPLATE = [OpCodes.OP_RVN_ASSET, OPPushDataGeneric(lambda x: x == 20), OPPushDataGeneric()]
# Used with creating restricted assets. Dictates the qualifier assets associated.
ASSET_NULL_VERIFIER_TEMPLATE = [OpCodes.OP_RVN_ASSET, OpCodes.OP_RESERVED, OPPushDataGeneric()]
# Stop all movements of a restricted asset.
ASSET_GLOBAL_RESTRICTION_TEMPLATE = [OpCodes.OP_RVN_ASSET, OpCodes.OP_RESERVED, OpCodes.OP_RESERVED,
                                     OPPushDataGeneric()]


# -1 if doesn't match, positive if does. Indicates index in script
def match_script_against_template(script, template) -> int:
    """Returns whether 'script' matches 'template'."""
    if script is None:
        return -1
    if len(script) < len(template):
        return -1
    ctr = 0
    for i in range(len(template)):
        ctr += 1
        template_item = template[i]
        script_item = script[i]
        if OPPushDataGeneric.is_instance(template_item) and template_item.check_data_len(script_item[0]):
            continue
        if template_item != script_item[0]:
            return -1
    return ctr

logger = class_logger(__name__, 'BlockProcessor')


class OnDiskBlock:

    path = 'meta/blocks'
    del_regex = re.compile('([0-9a-f]{64}\\.tmp)$')
    legacy_del_regex = re.compile('block[0-9]{1,7}$')
    block_regex = re.compile('([0-9]{1,8})-([0-9a-f]{64})$')
    chunk_size = 25_000_000
    # On-disk blocks. hex_hash->(height, size) pair
    blocks = {}
    # Map from hex hash to prefetch task
    tasks = {}
    # If set it logs the next time a block is processed
    log_block = False
    daemon = None
    state = None

    def __init__(self, coin, hex_hash, height, size):
        self.hex_hash = hex_hash
        self.coin = coin
        self.height = height
        self.size = size
        self.block_file = None
        self.header = None

    @classmethod
    def filename(cls, hex_hash, height):
        return os.path.join(cls.path, f'{height:d}-{hex_hash}')

    def __enter__(self):
        self.block_file = open_file(self.filename(self.hex_hash, self.height))
        self.header = self._read(self.coin.BASIC_HEADER_SIZE)
        return self

    def __exit__(self, exc_type, exc_value, traceback):
        self.block_file.close()

    def _read(self, size):
        result = self.block_file.read(size)
        if not result:
            raise RuntimeError(f'truncated block file for block {self.hex_hash} '
                               f'height {self.height:,d}')
        return result

    def _read_at_pos(self, pos, size):
        self.block_file.seek(pos, os.SEEK_SET)
        result = self.block_file.read(size)
        if len(result) != size:
            raise RuntimeError(f'truncated block file for block {self.hex_hash} '
                               f'height {self.height:,d}')
        return result

    def date_str(self):
        timestamp, = unpack_le_uint32(self.header[68:72])
        return datetime.utcfromtimestamp(timestamp).strftime('%Y-%m-%d %H:%M:%S')

    def iter_txs(self):
        # Asynchronous generator of (tx, tx_hash) pairs
        raw = self._read(self.chunk_size)
        deserializer = Deserializer(raw)
        tx_count = deserializer.read_varint()

        if self.log_block:
            logger.info(f'height {self.height:,d} of {self.daemon.cached_height():,d} '
                        f'{self.hex_hash} {self.date_str()} '
                        f'{self.size / 1_000_000:.3f}MB {tx_count:,d} txs '
                        f'chain {self.state.chain_size / 1_000_000_000:.3f}GB')
            OnDiskBlock.log_block = False

        count = 0
        while True:
            read = deserializer.read_tx_and_hash
            try:
                while True:
                    cursor = deserializer.cursor
                    yield read()
                    count += 1
            except (AssertionError, IndexError, struct_error):
                pass

            if tx_count == count:

                return
            raw = raw[cursor:] + self._read(self.chunk_size)
            deserializer = Deserializer(raw)

    def _chunk_offsets(self):
        '''Iterate the transactions forwards to find their boundaries.'''
        base_offset = self.block_file.tell()
        assert base_offset in (80, 120)
        raw = self._read(self.chunk_size)
        deserializer = Deserializer(raw)
        tx_count = deserializer.read_varint()
        logger.info(f'backing up block {self.hex_hash} height {self.height:,d} '
                    f'tx_count {tx_count:,d}')
        offsets = [base_offset + deserializer.cursor]

        while True:
            read = deserializer.read_tx
            count = 0
            try:
                while True:
                    cursor = deserializer.cursor
                    read()
                    count += 1
            except (AssertionError, IndexError, struct_error):
                pass

            if count:
                offsets.append(base_offset + cursor)
                base_offset += cursor
            tx_count -= count
            if tx_count == 0:
                return offsets
            raw = raw[cursor:] + self._read(self.chunk_size)
            deserializer = Deserializer(raw)

    def iter_txs_reversed(self):
        # Iterate the block transactions in reverse order.  We need to iterate the
        # transactions forwards first to find their boundaries.
        offsets = self._chunk_offsets()
        for n in reversed(range(len(offsets) - 1)):
            start = offsets[n]
            size = offsets[n + 1] - start
            deserializer = Deserializer(self._read_at_pos(start, size))
            pairs = []
            while deserializer.cursor < size:
                pairs.append(deserializer.read_tx_and_hash())
            for item in reversed(pairs):
                yield item

    @classmethod
    async def delete_stale(cls, items, log):
        def delete(paths):
            count = total_size = 0
            for path, size in paths.items():
                try:
                    os.remove(path)
                    count += 1
                    total_size += size
                except FileNotFoundError as e:
                    logger.error(f'could not delete stale block file {path}: {e}')
            return count, total_size

        if not items:
            return
        paths = {}
        for item in items:
            if isinstance(item, os.DirEntry):
                paths[item.path] = item.stat().st_size
            else:
                height, size = cls.blocks.pop(item)
                paths[cls.filename(item, height)] = size

        count, total_size = await run_in_thread(delete, paths)
        if log:
            logger.info(f'deleted {count:,d} stale block files, total size {total_size:,d} bytes')

    @classmethod
    async def delete_blocks(cls, min_height, log):
        blocks_to_delete = [hex_hash for hex_hash, (height, size) in cls.blocks.items()
                            if height < min_height]
        await cls.delete_stale(blocks_to_delete, log)

    @classmethod
    async def scan_files(cls):
        # Remove stale block files
        def scan():
            to_delete = []
            with os.scandir(cls.path) as it:
                for dentry in it:
                    if dentry.is_file():
                        match = cls.block_regex.match(dentry.name)
                        if match:
                            to_delete.append(dentry)
            return to_delete

        def find_legacy_blocks():
            with os.scandir('meta') as it:
                return [dentry for dentry in it
                        if dentry.is_file() and cls.legacy_del_regex.match(dentry.name)]

        try:
            # This only succeeds the first time with the new code
            os.mkdir(cls.path)
            logger.info(f'created block directory {cls.path}')
            await cls.delete_stale(await run_in_thread(find_legacy_blocks), True)
        except FileExistsError:
            pass

        logger.info(f'scanning block directory {cls.path}...')
        to_delete = await run_in_thread(scan)
        await cls.delete_stale(to_delete, True)

    @classmethod
    async def prefetch_many(cls, daemon, pairs, kind):
        async def prefetch_one(hex_hash, height):
            '''Read a block in chunks to a temporary file.  Rename the file only when done so
            as not to have incomplete blocks considered complete.
            '''
            try:
                filename = cls.filename(hex_hash, height)
                size = await daemon.get_block(hex_hash, filename)
                cls.blocks[hex_hash] = (height, size)
                if kind == 'new':
                    logger.info(f'fetched new block height {height:,d} hash {hex_hash}')
                elif kind == 'reorg':
                    logger.info(f'fetched reorged block height {height:,d} hash {hex_hash}')
            except Exception as e:
                logger.error(f'error prefetching {hex_hash}: {e}')
            finally:
                cls.tasks.pop(hex_hash)

        # Pairs is a (height, hex_hash) iterable
        for height, hex_hash in pairs:
            if hex_hash not in cls.tasks and hex_hash not in cls.blocks:
                cls.tasks[hex_hash] = await spawn(prefetch_one, hex_hash, height)

    @classmethod
    async def streamed_block(cls, coin, hex_hash):
        # Waits for a block to come in.
        task = cls.tasks.get(hex_hash)
        if task:
            await task
        item = cls.blocks.get(hex_hash)
        if not item:
            logger.error(f'block {hex_hash} missing')            
            return None
        height, size = item
        return cls(coin, hex_hash, height, size)

    @classmethod
    async def stop_prefetching(cls):
        for task in cls.tasks.values():
            task.cancel()
        logger.info('prefetcher stopped')


class ChainError(Exception):
    '''Raised on error processing blocks.'''


class BlockProcessor:
    '''Process blocks and update the DB state to match.  Prefetch blocks so they are
    immediately available when the processor is ready for a new block.  Coordinate backing
    up in case of chain reorganisations.
    '''

    polling_delay = 5

    def __init__(self, env: Env, db: DB, daemon: Daemon, notifications):
        self.env = env
        self.db = db
        self.daemon = daemon
        self.airdrop_csv_file = env.airdrop_csv_file
        self.notifications = notifications

        self.bad_vouts_path = os.path.join(self.env.db_dir, 'invalid_chain_vouts')

        self.coin = env.coin
        
        # Meta
        self.caught_up = False
        self.ok = True
        self.touched = set()
        # A count >= 0 is a user-forced reorg; < 0 is a natural reorg
        self.reorg_count = None
        self.force_flush_arg = None

         # State.  Initially taken from DB;
        self.state = None

        # Caches of unflushed items.
        self.headers = []
        self.tx_hashes = []

        # UTXO cache
        self.utxo_cache = {}
        self.utxo_deletes = []
        self.utxo_undos = []

        # Asset ID cache
        self.new_asset_ids = {}
        self.new_asset_ids_undos = []
        self.asset_ids_deletes = []

        # H160 ID cache
        self.new_h160_ids = {}
        self.new_h160_ids_undos = []
        self.h160_ids_deletes = []

        # Metadata
        self.asset_metadata = {}
        self.asset_metadata_undos = []
        self.asset_metadata_deletes = []
        self.asset_metadata_history = {}
        self.asset_metadata_history_undos = []
        self.asset_metadata_history_deletes = []

        # Broadcasts
        self.asset_broadcasts = {}
        self.asset_broadcasts_undos = []
        self.asset_broadcasts_deletes = []

        # Tags
        self.tags = {}
        self.tags_undos = []
        self.tags_deletes = []
        self.tag_history = {}
        self.tag_history_undos = []
        self.tag_history_deletes = []

        # Freezes
        self.freezes = {}
        self.freezes_undos = []
        self.freezes_deletes = []
        self.freeze_history = {}
        self.freeze_history_undos = []
        self.freeze_history_deletes = []

        # Verifier
        self.verifiers = {}
        self.verifiers_undos = []
        self.verifiers_deletes = []
        self.verifier_history = {}
        self.verifier_history_undos = []
        self.verifier_history_deletes = []

        # Associations
        self.associations = {}
        self.associations_undos = []
        self.associations_deletes = []
        self.association_history = {}
        self.association_history_undos = []
        self.association_history_deletes = []

        # To notify clients about reissuances
        self.asset_touched = set()
        # To notify when a qualifier has tagged/revoked a h160
        self.qualifier_touched = set()
        # To notify when a h160 has been tagged/revoked by a qualifier
        self.h160_touched = set()
        # To notify when a broadcast has been made
        self.broadcast_touched = set()
        # To notify when a restricted asset has been frozen
        self.frozen_touched = set()
        # To notify when a validator string has been changed
        self.validator_touched = set()
        # To notify when a qualifier has become a part/removed from a validator string
        self.qualifier_association_touched = set()
        
        self.backed_up_event = asyncio.Event()

        # When the lock is acquired, in-memory chain state is consistent with state.height.
        # This is a requirement for safe flushing.
        self.state_lock = asyncio.Lock()

        # Creates am integer set of the output indexes of all the unclaimed airdrop
        #     UTXOs in the genesis block transaction,
        #     It takes as input a file containing a comma-delimited list of the
        #     output index numbers
        #import csv
        index_csv_file = open(self.airdrop_csv_file, newline='')
        csv_indexes_read = csv.reader(index_csv_file, delimiter=',')
        for index_item in csv_indexes_read:
            Unclaimed_airdrop_utxo_index_set = index_item
            # Note that it is a list at this point, but we don't want to spend the memory twice
        self.Unclaimed_airdrop_utxo_index_set = set(list(map(int, Unclaimed_airdrop_utxo_index_set)))
        index_csv_file.close
        #
        # Unclaimed_airdrop_utxo_index_set is what we want to import when needed
        #

    async def run_with_lock(self, coro):
        # Shielded so that cancellations from shutdown don't lose work.  Cancellation will
        # cause fetch_and_process_blocks to block on the lock in flush(), the task completes,
        # and then the data is flushed.  We also don't want user-signalled reorgs to happen
        # in the middle of processing blocks; they need to wait.
        async def run_locked():
            async with self.state_lock:
                return await coro
        return await asyncio.shield(run_locked())

    async def next_block_hashes(self):
        daemon_height = await self.daemon.height()
        first = self.state.height + 1
        count = min(daemon_height - first + 1, self.coin.prefetch_limit(first))
        if count:
            hex_hashes = await self.daemon.block_hex_hashes(first, count)
            kind = 'new' if self.caught_up else 'sync'
            await OnDiskBlock.prefetch_many(self.daemon, enumerate(hex_hashes, start=first), kind)
        else:
            hex_hashes = []

        # Remove stale blocks
        await OnDiskBlock.delete_blocks(first - 5, False)

        return hex_hashes[:(count + 1) // 2], daemon_height

    async def reorg_chain(self, count):
        '''Handle a chain reorganisation.

        Count is the number of blocks to simulate a reorg, or None for a real reorg.
        This is passed in as self.reorg_count may change asynchronously.
        '''
        if count < 0:
            logger.info('chain reorg detected')
        else:
            logger.info(f'faking a reorg of {count:,d} blocks')
        await self.flush(True)

        start, hex_hashes = await self._reorg_hashes(count)
        pairs = reversed(list(enumerate(hex_hashes, start=start)))
        await OnDiskBlock.prefetch_many(self.daemon, pairs, 'reorg')

        for hex_hash in reversed(hex_hashes):
            if hex_hash != hash_to_hex_str(self.state.tip):
                logger.error(f'block {hex_hash} is not tip; cannot back up')
                return
            block = await OnDiskBlock.streamed_block(self.coin, hex_hash)
            if not block:
                break
            await self.run_with_lock(run_in_thread(self.backup_block, block))       
        
        logger.info(f'backed up to height {self.state.height:,d}')
        self.backed_up_event.set()
        self.backed_up_event.clear()

    async def _reorg_hashes(self, count):
        '''Return a pair (start, hashes) of blocks to back up during a
        reorg.

        The hashes are returned in order of increasing height.  Start
        is the height of the first hash, last of the last.
        '''
        start, count = await self._calc_reorg_range(count)
        last = start + count - 1
        
        if count == 1:
            logger.info(f'chain was reorganised replacing 1 block at height {start:,d}')
        else:
            logger.info(f'chain was reorganised replacing {count:,d} blocks at heights '
                        f'{start:,d}-{last:,d}')

        hashes = await self.db.fs_block_hashes(start, count)
        hex_hashes = [hash_to_hex_str(block_hash) for block_hash in hashes]
        return start, hex_hashes

    async def _calc_reorg_range(self, count):
        '''Calculate the reorg range'''

        def diff_pos(hashes1, hashes2):
            '''Returns the index of the first difference in the hash lists.
            If both lists match returns their length.'''
            for n, (hash1, hash2) in enumerate(zip(hashes1, hashes2)):
                if hash1 != hash2:
                    return n
            return len(hashes)

        height = self.state.height
        if count < 0:
            # A real reorg
            start = height - 1
            count = 1
            while start > 0:
                hashes = await self.db.fs_block_hashes(start, count)
                hex_hashes = [hash_to_hex_str(hash) for hash in hashes]
                d_hex_hashes = await self.daemon.block_hex_hashes(start, count)
                n = diff_pos(hex_hashes, d_hex_hashes)
                if n > 0:
                    start += n
                    break
                count = min(count * 2, start)
                start -= count

            count = (height - start) + 1
        else:
            start = (height - count) + 1

        return start, count

    # - Flushing
    def flush_data(self):
        '''The data for a flush.'''        
        return FlushData(self.state, self.headers, self.tx_hashes,
                         self.utxo_undos, self.utxo_cache, self.utxo_deletes,
                         self.new_asset_ids, self.new_asset_ids_undos, self.asset_ids_deletes,
                         self.new_h160_ids, self.new_h160_ids_undos, self.h160_ids_deletes,
                         self.asset_metadata, self.asset_metadata_undos, self.asset_metadata_deletes, 
                         self.asset_metadata_history, self.asset_metadata_history_undos, self.asset_metadata_history_deletes,
                         self.asset_broadcasts, self.asset_broadcasts_deletes, self.asset_broadcasts_deletes,
                         self.tags, self.tags_undos, self.tags_deletes,
                         self.tag_history, self.tag_history_undos, self.tag_history_deletes,
                         self.freezes, self.freezes_undos, self.freezes_deletes,
                         self.freeze_history, self.freeze_history_undos, self.freeze_history_deletes,
                         self.verifiers, self.verifiers_undos, self.verifiers_deletes,
                         self.verifier_history, self.verifier_history_undos, self.verifier_history_deletes,
                         self.associations, self.associations_undos, self.associations_deletes,
                         self.association_history, self.association_history_undos, self.association_history_deletes
        )
    async def flush(self, flush_utxos):
        self.force_flush_arg = None
        # Estimate size remaining
        daemon_height = self.daemon.cached_height()
        tail_blocks = max(0, (daemon_height - max(self.state.height, self.coin.CHAIN_SIZE_HEIGHT)))
        size_remaining = (max(self.coin.CHAIN_SIZE - self.state.chain_size, 0) +
                          tail_blocks * self.coin.AVG_BLOCK_SIZE)
        await run_in_thread(self.db.flush_dbs, self.flush_data(), flush_utxos, size_remaining)

    async def check_cache_size_loop(self):
        '''Signal to flush caches if they get too big.'''
        # Good average estimates based on traversal of subobjects and
        # requesting size from Python (see deep_getsizeof).

        one_MB = 1000 * 1000
        cache_MB = self.env.cache_MB
        OnDiskBlock.daemon = self.daemon

        while True:
            utxo_cache_size = len(self.utxo_cache) * 213
            db_deletes_size = len(self.utxo_deletes) * 65
            hist_cache_size = self.db.history.unflushed_memsize()
            # Roughly ntxs * 32 + nblocks * 42
            tx_hash_size = ((self.state.tx_count - self.db.fs_tx_count) * 32
                            + (self.state.height - self.db.fs_height) * 42)

            # https://github.com/kyuupichan/electrumx/blob/281d9dacef5f90c62867d482e252bf4a26e17fbd/server/block_processor.py#L673
            # seeming uses 1000 entries to get the ratio
            # undo infos are not set when syncing
            # we do not use asset deletes unless roll back happens -- neglect this
            # worst cases are used for asset id, metadata, and verifier

            asset_id_size = len(self.new_asset_ids) * 182
            h160_id_size = len(self.new_h160_ids) * 167
            metadata_size = len(self.asset_metadata) * 237
            metadata_history_size = len(self.asset_metadata_history) * 208
            broadcast_size = len(self.asset_broadcasts) * 207
            tag_size = len(self.tags) * 158
            tag_history_size = len(self.tag_history) * 159
            freeze_size = len(self.freezes) * 153
            freeze_history_size = len(self.freeze_history) * 110
            verifier_size = len(self.verifiers) * 158
            verifier_history_size = len(self.verifier_history) * 257
            association_size = len(self.associations) * 163
            association_history_size = len(self.association_history) * 120

            utxo_MB = (db_deletes_size + utxo_cache_size) // one_MB
            hist_MB = (hist_cache_size + tx_hash_size) // one_MB
            asset_MB = (
                asset_id_size +
                h160_id_size +
                metadata_size +
                metadata_history_size +
                broadcast_size +
                tag_size +
                tag_history_size +
                freeze_size +
                freeze_history_size +
                verifier_size +
                verifier_history_size +
                association_size +
                association_history_size
            ) // one_MB

            #from electrumx.lib.util import deep_getsizeof
            #print(f'utxo predicted: {utxo_cache_size}, utxo real: {deep_getsizeof(self.utxo_cache)}')

            OnDiskBlock.log_block = True
            if hist_cache_size:
                logger.info(f'UTXOs {utxo_MB:,d}MB Assets {asset_MB:,d}MB hist {hist_MB:,d}MB')

            # Flush history if it takes up over 20% of cache memory.
            # Flush UTXOs once they take up 80% of cache memory.
            if asset_MB + utxo_MB + hist_MB >= cache_MB or hist_MB >= cache_MB // 5:
                self.force_flush_arg = (utxo_MB + asset_MB) >= cache_MB * 4 // 5
            await sleep(30)

    async def advance_blocks(self, hex_hashes):
        '''Process the blocks passed.  Detects and handles reorgs.'''

        async def advance_and_maybe_flush(block):
            await run_in_thread(self.advance_block, block)
            if self.force_flush_arg is not None:
                await self.flush(self.force_flush_arg)

        for hex_hash in hex_hashes:
            # Stop if we must flush
            if self.reorg_count is not None:
                break
            block = await OnDiskBlock.streamed_block(self.coin, hex_hash)
            if not block:
                break
            await self.run_with_lock(advance_and_maybe_flush(block))
            
        # If we've not caught up we have no clients for the touched set
        if not self.caught_up:
            self.touched = set()
            self.asset_touched = set()
            self.qualifier_touched = set()
            self.h160_touched = set()
            self.broadcast_touched = set()
            self.frozen_touched = set()
            self.validator_touched = set()
            self.qualifier_association_touched = set()
        

    def advance_block(self, block: OnDiskBlock):
        '''Advance once block.  It is already verified they correctly connect onto our tip.'''
        is_unspendable = (is_unspendable_genesis if block.height >= self.coin.GENESIS_ACTIVATION
                          else is_unspendable_legacy)

        # Use local vars for speed in the loops
        state = self.state
        tx_hashes = []
        
        internal_utxo_undo_info = []
        internal_asset_id_undo_info = []
        internal_h160_id_undo_info = []
        internal_metadata_undo_info = []
        internal_metadata_history_undo_info = []
        internal_broadcast_undo_info = []
        internal_tag_undo_info = []
        internal_tag_history_undo_info = []
        internal_freeze_undo_info = []
        internal_freeze_history_undo_info = []
        internal_verifier_undo_info = []
        internal_verifier_history_undo_info = []
        internal_association_undo_info = []
        internal_association_history_undo_info = []
        
        tx_num: int = state.tx_count
        asset_num: int = state.asset_count
        h160_num: int = state.h160_count
        script_hashX = self.coin.hashX_from_script

        put_utxo = self.utxo_cache.__setitem__
        put_asset_id = self.new_asset_ids.__setitem__
        put_h160_id = self.new_h160_ids.__setitem__
        put_metadata = self.asset_metadata.__setitem__
        put_metadata_history = self.asset_metadata_history.__setitem__
        put_broadcast = self.asset_broadcasts.__setitem__
        put_tag = self.tags.__setitem__
        put_tag_history = self.tag_history.__setitem__
        put_freeze = self.freezes.__setitem__
        put_freeze_history = self.freeze_history.__setitem__
        put_verifier = self.verifiers.__setitem__
        put_verifier_history = self.verifier_history.__setitem__
        put_association = self.associations.__setitem__
        put_association_history = self.association_history.__setitem__
        
        def lookup_or_add_asset_id(asset: bytes, assert_created=True) -> bytes:
            nonlocal asset_num
            idb = self.new_asset_ids.get(asset, None)
            if idb is not None:
                return idb
            idb = self.db.get_id_for_asset(asset)
            if idb is not None:
                return idb
            if assert_created:
                raise ChainError(f'{asset} should already be created.')
            idb = pack_le_uint32(asset_num)
            put_asset_id(asset, idb)
            internal_asset_id_undo_info.append(idb)
            asset_num += 1
            assert asset_num < int.from_bytes(NULL_U32, 'little'), 'max asset id reached'
            return idb
        
        def lookup_or_add_h160_id(h160: bytes) -> bytes:
            nonlocal h160_num
            idb = self.new_h160_ids.get(h160, None)
            if idb is not None:
                return idb
            idb = self.db.get_id_for_h160(h160)
            if idb is not None:
                return idb
            idb = pack_le_uint32(h160_num)
            put_h160_id(h160, idb)
            internal_h160_id_undo_info.append(idb)
            h160_num += 1
            assert asset_num <= int.from_bytes(NULL_U32, 'little'), 'max h160 id reached'
            return idb

        spend_utxo = self.spend_utxo
        
        update_hashX_touched = self.touched.update
        add_asset_touched = self.asset_touched.add
        add_qualifier_touched = self.qualifier_touched.add
        add_h160_touched = self.h160_touched.add
        add_broadcast_touched = self.broadcast_touched.add
        add_freeze_touched = self.frozen_touched.add
        add_verifier_touched = self.validator_touched.add
        add_association_touched = self.qualifier_association_touched.add
        
        hashXs_by_tx = []
        append_hashXs = hashXs_by_tx.append
        append_tx_hash = tx_hashes.append
        to_le_uint32 = pack_le_uint32
        to_le_uint64 = pack_le_uint64
        utxo_count_delta = 0

        with block as block:
            if self.coin.header_prevhash(block.header) != self.state.tip:
                self.reorg_count = -1
                return
            
            self.ok = False
            for tx, tx_hash in block.iter_txs():
                hashXs = []
                inputHashXs = defaultdict(set)
                append_hashX = hashXs.append
                tx_numb = to_le_uint64(tx_num)[:5]
                current_restricted_asset = None
                current_qualifiers = []
                current_verifier_string = None
                qualifiers_idx = None
                restricted_idx = None
                # Spend the inputs
                for txin in tx.inputs:
                    if txin.is_generation():  # Don't spend block rewards
                        continue
                    utxo_count_delta -= 1
                    cache_value = spend_utxo(bytes(txin.prev_hash), txin.prev_idx)
                    internal_utxo_undo_info.append(cache_value)
                    hashX = cache_value[:-17]
                    asset_id = cache_value[-4:]
                    assert len(hashX) == HASHX_LEN
                    append_hashX(hashX)
                    inputHashXs[hashX].add(asset_id)

                # Add the new UTXOs
                for idx, txout in enumerate(tx.outputs):
                    # Ignore unspendable outputs
                    if is_unspendable(txout.pk_script):
                        continue
                    utxo_count_delta += 1

                    # Don't store unclaimed airdrop UTXOs
                    if block.height == 0:
                        if idx in self.Unclaimed_airdrop_utxo_index_set:
                        	continue

                    # Many scripts are malformed. This is very problematic...
                    # We cannot assume scripts are valid just because they are from a node
                    # We need to check for:
                    # Bitcoin PUSHOPs
                    # Standard VARINTs
                    # Just anything really

                    if len(txout.pk_script) == 0:
                        hashX = script_hashX(txout.pk_script)
                        append_hashX(hashX)
                        put_utxo(tx_hash + to_le_uint32(idx),
                            hashX + tx_numb + to_le_uint64(txout.value) + NULL_U32)
                        continue

                    # deserialize the script pubkey
                    ops = Script.get_ops(txout.pk_script)

                    if ops[0][0] == -1:
                        # Quick check for invalid script.
                        # Hash as-is for possible spends and continue.
                        hashX = script_hashX(txout.pk_script)
                        append_hashX(hashX)
                        put_utxo(tx_hash + to_le_uint32(idx),
                                hashX + tx_numb + to_le_uint64(txout.value) + NULL_U32)
                        if self.env.write_bad_vouts_to_file:
                            b = bytearray(tx_hash)
                            b.reverse()
                            file_name = base_encode(hashlib.md5(tx_hash + txout.pk_script).digest(), 58)
                            with open(os.path.join(self.bad_vouts_path, str(block.height) + '_BADOPS_' + file_name),
                                    'w') as f:
                                f.write('TXID : {}\n'.format(b.hex()))
                                f.write('SCRIPT : {}\n'.format(txout.pk_script.hex()))
                                f.write('OPS : {}\n'.format(repr(ops)))
                        continue

                    invalid_script = False
                    op_ptr = -1
                    for i in range(len(ops)):
                        op = ops[i][0]  # The OpCode
                        if op == OpCodes.OP_RVN_ASSET:
                            op_ptr = i
                            break
                        if op == -1:
                            invalid_script = True
                            break

                    if invalid_script:
                        # This script could not be parsed properly before any OP_RVN_ASSETs.
                        # Hash as-is for possible spends and continue.
                        hashX = script_hashX(txout.pk_script)
                        append_hashX(hashX)
                        put_utxo(tx_hash + to_le_uint32(idx),
                                hashX + tx_numb + to_le_uint64(txout.value) + NULL_U32)
                        if self.env.write_bad_vouts_to_file:
                            b = bytearray(tx_hash)
                            b.reverse()
                            file_name = base_encode(hashlib.md5(tx_hash + txout.pk_script).digest(), 58)
                            with open(os.path.join(self.bad_vouts_path, str(block.height) + '_BADOPS_' + file_name),
                                    'w') as f:
                                f.write('TXID : {}\n'.format(b.hex()))
                                f.write('SCRIPT : {}\n'.format(txout.pk_script.hex()))
                                f.write('OPS : {}\n'.format(str(ops)))
                        continue

                    if op_ptr == 0:
                        # This is an asset tag
                        # continue is called after this block

                        idx = to_le_uint32(idx)

<<<<<<< HEAD
                        # Get the address bytes.
                        addr_bytes = ops[0][2]
                        addr = public_key_to_address(bytes(addr_bytes), self.coin.P2PKH_VERBYTE)
                        hashX = self.coin.address_to_hashX(addr)
                    else:
                        invalid_script = False
                        for i in range(len(ops)):
                            op = ops[i][0]  # The OpCode
                            if op == OpCodes.OP_RVN_ASSET:
                                op_ptr = i
                                break
                            if op == -1:
                                invalid_script = True
                                break

                        if invalid_script:
                            # This script could not be parsed properly before any OP_RVN_ASSETs.
                            # Hash as-is for possible spends and continue.
                            hashX = script_hashX(txout.pk_script)
                            append_hashX(hashX)
                            put_utxo(tx_hash + to_le_uint32(idx),
                                    hashX + tx_numb + to_le_uint64(txout.value))
=======
                        try:
                            if match_script_against_template(ops, ASSET_NULL_TEMPLATE) > -1:
                                # This is what tags an address with a qualifier
                                h160_shared = ops[1][2]
                                h160 = bytes(h160_shared)
                                asset_portion = ops[2][2]
                                asset_portion_deserializer = DataParser(asset_portion)
                                name_byte_len, asset_name = asset_portion_deserializer.read_var_bytes_tuple_bytes()
                                flag = asset_portion_deserializer.read_byte()

                                asset_id = lookup_or_add_asset_id(asset_name, False)
                                h160_id = lookup_or_add_h160_id(h160)

                                current_latest_tag = self.tags.get(asset_id + h160_id, None)
                                if current_latest_tag is None:
                                    current_latest_tag = self.db.asset_db.get(PREFIX_ASSET_TAG_CURRENT + asset_id + h160_id)
                                if current_latest_tag is None:
                                    current_latest_tag = b'\xff' * (4 + 5)
                                internal_tag_undo_info.append(asset_id + h160_id + current_latest_tag)
                                put_tag(asset_id + h160_id, idx + tx_numb)

                                put_tag_history(asset_id + h160_id + idx + tx_numb, flag)
                                internal_tag_history_undo_info.append(asset_id + h160_id + idx + tx_numb)

                                add_qualifier_touched(asset_name.decode())
                                add_h160_touched(h160)
                            elif match_script_against_template(ops, ASSET_NULL_VERIFIER_TEMPLATE) > -1:
                                # This associates a restricted asset with qualifier tags in a boolean logic string
                                qualifiers_b = ops[2][2]
                                qualifiers_deserializer = DataParser(qualifiers_b)
                                asset_names = qualifiers_deserializer.read_var_bytes_as_ascii()
                                current_verifier_string = asset_names
                                current_qualifiers = re.findall(r'([A-Z0-9_.]+)', asset_names)
                                qualifiers_idx = idx
                            elif match_script_against_template(ops, ASSET_GLOBAL_RESTRICTION_TEMPLATE) > -1:
                                # This globally freezes a restricted asset
                                asset_portion = ops[3][2]

                                asset_portion_deserializer = DataParser(asset_portion)
                                asset_name_len, asset_name = asset_portion_deserializer.read_var_bytes_tuple_bytes()
                                flag = asset_portion_deserializer.read_byte()

                                asset_id = lookup_or_add_asset_id(asset_name, False)
                                current_latest_freeze = self.tags.get(asset_id, None)
                                if current_latest_freeze is None:
                                    current_latest_freeze = self.db.asset_db.get(PREFIX_FREEZE_CURRENT + asset_id, None)
                                if current_latest_freeze is None:
                                    current_latest_freeze = b'\xff' * (4 + 5)                                 
                                internal_freeze_undo_info.append(asset_id + current_latest_freeze)
                                put_freeze(asset_id, idx + tx_numb)

                                put_freeze_history(asset_id + idx + tx_numb, flag)
                                internal_freeze_history_undo_info.append(asset_id + idx + tx_numb)

                                add_freeze_touched(asset_name.decode())
                            else:
                                raise Exception('Bad null asset script ops')
                        except Exception as e:
>>>>>>> cb14cbdf
                            if self.env.write_bad_vouts_to_file:
                                b = bytearray(tx_hash)
                                b.reverse()
                                file_name = base_encode(hashlib.md5(tx_hash + txout.pk_script).digest(), 58)
                                with open(os.path.join(self.bad_vouts_path,
                                                    str(block.height) + '_NULLASSET_' + file_name), 'w') as f:
                                    f.write('TXID : {}\n'.format(b.hex()))
                                    f.write('SCRIPT : {}\n'.format(txout.pk_script.hex()))
                                    f.write('OpCodes : {}\n'.format(repr(ops)))
                                    f.write('Exception : {}\n'.format(repr(e)))
                                    f.write('Traceback : {}\n'.format(traceback.format_exc()))
                            if isinstance(e, (DataParser.ParserException, KeyError)):
                                raise e

                        # Get the hashx and continue
                        hashX = script_hashX(txout.pk_script)
                        append_hashX(hashX)
                        put_utxo(tx_hash + idx,
                            hashX + tx_numb + to_le_uint64(txout.value) + NULL_U32)
                        
                        continue

                    if op_ptr > 0:
                        # This script has OP_RVN_ASSET. Use everything before this for the script hash.
                        # Get the raw script bytes ending ptr from the previous opcode.
                        script_hash_end = ops[op_ptr - 1][1]
                        hashX = script_hashX(txout.pk_script[:script_hash_end])
                    else:
                        # There is no OP_RVN_ASSET. Hash as-is.
                        hashX = script_hashX(txout.pk_script)

                    # Now try and add asset info
                    def try_parse_asset(asset_deserializer: DataParser, second_loop=False):
                        nonlocal current_restricted_asset, restricted_idx
                        op = asset_deserializer.read_bytes(3)
                        if op != b'evr':
                            raise Exception("Expected {}, was {}".format(b'evr', op))
                        script_type = asset_deserializer.read_byte()
                        asset_name_len, asset_name = asset_deserializer.read_var_bytes_tuple_bytes()
                        idx_b = to_le_uint32(idx)
                        if asset_name[0] == b'$'[0]:
                            current_restricted_asset = asset_name
                            restricted_idx = idx_b
                        if script_type == b'o':
                            # This is an ownership asset. It does not have any metadata.
                            # Just assign it with a value of 1
                            asset_id = lookup_or_add_asset_id(asset_name, False)
                            sats = to_le_uint64(100_000_000)

                            append_hashX(hashX)
                            put_utxo(tx_hash + idx_b,
                                    hashX + tx_numb + sats +
                                    asset_id)

                            put_metadata(asset_id, sats + b'\0\0\0' + idx_b + tx_numb)
                            internal_metadata_undo_info.append(asset_id + b'\0')
                            
                            put_metadata_history(asset_id + idx_b + tx_numb, sats + b'\0')
                            internal_metadata_history_undo_info.append(asset_id + idx_b + tx_numb)

                            add_asset_touched(asset_name.decode('ascii'))
                        else:  # Not an owner asset; has a sat amount
                            sats = asset_deserializer.read_bytes(8)
                            if script_type == b'q':  # A new asset issuance
                                divisions = asset_deserializer.read_byte()
                                reissuable = asset_deserializer.read_byte()
                                has_associated_data = asset_deserializer.read_byte()
                                associated_data = None
                                if has_associated_data != b'\0':
                                    associated_data = asset_deserializer.read_bytes(34)

                                asset_id = lookup_or_add_asset_id(asset_name, False)

                                append_hashX(hashX)
                                put_utxo(tx_hash + idx_b,
                                        hashX + tx_numb + sats +
                                        asset_id)
                                
                                put_metadata(asset_id, sats + divisions + reissuable + has_associated_data + (associated_data or b'') + idx_b + tx_numb)
                                internal_metadata_undo_info.append(asset_id + b'\0')

                                put_metadata_history(asset_id + idx_b + tx_numb, sats + divisions + (associated_data or b''))
                                internal_metadata_history_undo_info.append(asset_id + idx_b + tx_numb)

                                add_asset_touched(asset_name.decode('ascii'))
                            elif script_type == b'r':  # An asset re-issuance
                                divisions = this_divisions = asset_deserializer.read_byte()
                                reissuable = asset_deserializer.read_byte()

                                asset_id = lookup_or_add_asset_id(asset_name)

                                current_metadata = self.asset_metadata.get(asset_id, None)
                                if current_metadata is None:
                                    current_metadata = self.db.asset_db.get(PREFIX_METADATA + asset_id)
                                assert current_metadata

                                old_data_parser = DataParser(current_metadata)
                                old_sats, = unpack_le_uint64(old_data_parser.read_bytes(8))
                                new_sats, = unpack_le_uint64(sats)

                                # How many outpoints we need to save
                                use_old_div = False
                                use_old_ipfs = False

                                total_sats = old_sats + new_sats

                                old_divisions = old_data_parser.read_byte()
                                if divisions == b'\xff':  # Unchanged division amount
                                    use_old_div = True
                                    divisions = old_divisions
                                
                                _old_reissue = old_data_parser.read_boolean()
                                if not _old_reissue:
                                    raise ValueError('We are reissuing a non-reissuable asset!')

                                if asset_deserializer.is_finished():
                                    ipfs = None
                                else:
                                    if second_loop:
                                        if asset_deserializer.cursor + 34 <= asset_deserializer.length:
                                            ipfs = asset_deserializer.read_bytes(34)
                                        else:
                                            ipfs = None
                                    else:
                                        ipfs = asset_deserializer.read_bytes(34)

                                this_ipfs = ipfs

                                old_boolean = old_data_parser.read_boolean()
                                if old_boolean:
                                    old_ipfs = old_data_parser.read_bytes(34)

                                if not ipfs and old_boolean:
                                    use_old_ipfs = True
                                    ipfs = old_ipfs

                                old_outpoint = old_data_parser.read_bytes(9)
                                old_div_outpoint = None
                                old_ipfs_outpoint = None
                                while not old_data_parser.is_finished():
                                    source_type = old_data_parser.read_int()
                                    if source_type == 0:
                                        old_div_outpoint = old_data_parser.read_bytes(9)
                                    elif source_type == 1:
                                        old_ipfs_outpoint = old_data_parser.read_bytes(9)
                                    else:
                                        raise ValueError(f'bad source type {source_type}')

                                metadata = pack_le_uint64(total_sats) + divisions + reissuable + \
                                    (b'\x01' if ipfs else b'\0') + (ipfs if ipfs else b'') + idx_b + tx_numb + \
                                    ((b'\0' + (old_div_outpoint or old_outpoint)) if use_old_div else b'') + \
                                    ((b'\x01' + (old_ipfs_outpoint or old_outpoint)) if use_old_ipfs else b'')

                                append_hashX(hashX)
                                put_utxo(tx_hash + idx_b,
                                        hashX + tx_numb + sats +
                                        asset_id)
                                
                                put_metadata(asset_id, metadata)
                                
                                # current_metadata is at most 74 bytes
                                internal_metadata_undo_info.append(asset_id + bytes([len(current_metadata)]) + current_metadata)

                                put_metadata_history(asset_id + idx_b + tx_numb, sats + this_divisions + (this_ipfs or b''))
                                internal_metadata_history_undo_info.append(asset_id + idx_b + tx_numb)

                                add_asset_touched(asset_name.decode('ascii'))
                            elif script_type == b't':
                                asset_id = lookup_or_add_asset_id(asset_name)
                                append_hashX(hashX)
                                put_utxo(tx_hash + to_le_uint32(idx),
                                        hashX + tx_numb + sats +
                                        asset_id)

                                if not asset_deserializer.is_finished():
                                    if (b'!' in asset_name or b'~' in asset_name) and asset_id in inputHashXs[hashX]:
                                        if second_loop:
                                            if asset_deserializer.cursor + 34 <= asset_deserializer.length:
                                                data = asset_deserializer.read_bytes(34)
                                                timestamp = None
                                                if asset_deserializer.cursor + 8 <= asset_deserializer.length:
                                                    timestamp = asset_deserializer.read_bytes(8)
                                                # This is a message broadcast
                                                put_broadcast(asset_id + idx_b + tx_numb, data + (timestamp if timestamp else b''))
                                                internal_broadcast_undo_info.append(asset_id + idx_b + tx_numb)
                                                add_broadcast_touched(asset_name.decode())
                                        else:
                                            data = asset_deserializer.read_bytes(34)
                                            timestamp = None
                                            if not asset_deserializer.is_finished():
                                                timestamp = asset_deserializer.read_bytes(8)
                                            # This is a message broadcast
                                            put_broadcast(asset_id + idx_b + tx_numb, data + (timestamp if timestamp else b''))
                                            internal_broadcast_undo_info.append(asset_id + idx_b + tx_numb)
                                            add_broadcast_touched(asset_name.decode())
                            
                            else: 
                                raise Exception('Unknown asset type: {}'.format(script_type))

                    # function for malformed asset
                    def try_parse_asset_iterative(script: bytes):
                        while script[:3] != b'evr' and len(script) > 0:
                            script = script[1:]
                        assert script[:3] == b'evr'
                        return try_parse_asset(DataParser(script), True)

                    # Me @ core devs
                    # https://www.youtube.com/watch?v=iZlpsneDGBQ

                    if 0 < op_ptr < len(ops):
                        assert ops[op_ptr][0] == OpCodes.OP_RVN_ASSET  # Sanity check
                        try:
                            next_op = ops[op_ptr + 1]
                            if next_op[0] == -1:
                                # This contains the raw data. Deserialize.
                                asset_script_deserializer = DataParser(next_op[2])
                                asset_script = asset_script_deserializer.read_var_bytes()
                            elif len(ops) > op_ptr + 4 and \
                                    ops[op_ptr + 2][0] == b'r'[0] and \
                                    ops[op_ptr + 3][0] == b'v'[0] and \
                                    ops[op_ptr + 4][0] == b'n'[0]:
                                asset_script_portion = txout.pk_script[ops[op_ptr][1]:]
                                asset_script_deserializer = DataParser(asset_script_portion)
                                asset_script = asset_script_deserializer.read_var_bytes()
                            else:
                                # Hurray! This i̶s̶ ̶a̶ COULD BE A properly formatted asset script
                                asset_script = next_op[2]

                            asset_deserializer = DataParser(asset_script)
                            try_parse_asset(asset_deserializer)
                        except Exception:
                            try:
                                try_parse_asset_iterative(txout.pk_script[ops[op_ptr][1]:])
                            except Exception as e:
                                if self.env.write_bad_vouts_to_file:
                                    b = bytearray(tx_hash)
                                    b.reverse()
                                    file_name = base_encode(hashlib.md5(tx_hash + txout.pk_script).digest(), 58)
                                    with open(os.path.join(self.bad_vouts_path, str(block.height) + '_' + file_name),
                                            'w') as f:
                                        f.write('TXID : {}\n'.format(b.hex()))
                                        f.write('SCRIPT : {}\n'.format(txout.pk_script.hex()))
                                        f.write('OpCodes : {}\n'.format(repr(ops)))
                                        f.write('Exception : {}\n'.format(repr(e)))
                                        f.write('Traceback : {}\n'.format(traceback.format_exc()))
                                append_hashX(hashX)
                                put_utxo(tx_hash + to_le_uint32(idx),
                                    hashX + tx_numb + to_le_uint64(txout.value) + NULL_U32)
                    else:
                        append_hashX(hashX)
                        put_utxo(tx_hash + to_le_uint32(idx),
                            hashX + tx_numb + to_le_uint64(txout.value) + NULL_U32)


                if current_restricted_asset and current_verifier_string:
                    # Verifier string
                    restricted_asset_id = lookup_or_add_asset_id(current_restricted_asset)

                    previous_verifier_string_existed = True
                    current_latest_verifier = self.verifiers.get(restricted_asset_id, None)
                    if current_latest_verifier is None:
                        current_latest_verifier = self.db.asset_db.get(PREFIX_VERIFIER_CURRENT + restricted_asset_id, None)
                    if current_latest_verifier is None:
                        previous_verifier_string_existed = False
                        current_latest_verifier = b'\xff' * (4 + 4 + 5)                                 
                    internal_verifier_undo_info.append(restricted_asset_id + current_latest_verifier)
                    put_verifier(restricted_asset_id, restricted_idx + qualifiers_idx + tx_numb)

                    put_verifier_history(restricted_asset_id + restricted_idx + qualifiers_idx + tx_numb, current_verifier_string.encode())
                    internal_verifier_history_undo_info.append(restricted_asset_id + restricted_idx + qualifiers_idx + tx_numb)

                    add_verifier_touched(current_restricted_asset.decode())

                    # Qualifier associations
                    if previous_verifier_string_existed:
                        verifier_string_bytes = self.verifier_history.get(restricted_asset_id + current_latest_verifier, None)
                        if verifier_string_bytes is None:
                            verifier_string_bytes = self.db.asset_db.get(PREFIX_VERIFIER_HISTORY + restricted_asset_id + current_latest_verifier, None)
                            assert verifier_string_bytes
                        for qualifier in re.findall(r'([A-Z0-9_.]+)', verifier_string_bytes.decode()):
                            if qualifier not in current_qualifiers:
                                qualifier_id = lookup_or_add_asset_id(f'#{qualifier}'.encode())
                                previous_association = self.associations.get(qualifier_id + restricted_asset_id, None)
                                if previous_association is None:
                                    previous_association = self.db.asset_db.get(PREFIX_ASSOCIATION_CURRENT + qualifier_id + restricted_asset_id, None)
                                    assert previous_association
                                internal_association_undo_info.append(qualifier_id + restricted_asset_id + previous_association)
                                put_association(qualifier_id + restricted_asset_id, restricted_idx + qualifiers_idx + tx_numb)

                                put_association_history(qualifier_id + restricted_asset_id + restricted_idx + qualifiers_idx + tx_numb, b'\0')
                                internal_association_history_undo_info.append(qualifier_id + restricted_asset_id + restricted_idx + qualifiers_idx + tx_numb)

                                add_association_touched(f'#{qualifier}')

                    for qualifier in current_qualifiers:
                        qualifier_id = lookup_or_add_asset_id(f'#{qualifier}'.encode())
                        previous_association = self.associations.get(qualifier_id + restricted_asset_id, None)
                        if previous_association is None:
                            previous_association = self.db.asset_db.get(PREFIX_ASSOCIATION_CURRENT + qualifier_id + restricted_asset_id, None)
                        if previous_association is None:
                            previous_association = b'\xff' * (4 + 4 + 5)
                        internal_association_undo_info.append(qualifier_id + restricted_asset_id + previous_association)
                        put_association(qualifier_id + restricted_asset_id, restricted_idx + qualifiers_idx + tx_numb)

                        put_association_history(qualifier_id + restricted_asset_id + restricted_idx + qualifiers_idx + tx_numb, b'\x01')
                        internal_association_history_undo_info.append(qualifier_id + restricted_asset_id + restricted_idx + qualifiers_idx + tx_numb)

                        add_association_touched(f'#{qualifier}')


                append_hashXs(hashXs)
                update_hashX_touched(hashXs)
                append_tx_hash(tx_hash)
                tx_num += 1

        # Do this first - it uses the prior state
        self.tx_hashes.append(b''.join(tx_hashes))
        self.db.history.add_unflushed(hashXs_by_tx, state.tx_count)
        self.db.tx_counts.append(tx_num)

        if block.height >= self.db.min_undo_height(self.daemon.cached_height()):
            self.utxo_undos.append((internal_utxo_undo_info, block.height))
            self.new_asset_ids_undos.append((internal_asset_id_undo_info, block.height))
            self.new_h160_ids_undos.append((internal_h160_id_undo_info, block.height))
            self.asset_metadata_undos.append((internal_metadata_undo_info, block.height))
            self.asset_metadata_history_undos.append((internal_metadata_history_undo_info, block.height))
            self.asset_broadcasts_undos.append((internal_broadcast_undo_info, block.height))
            self.tags_undos.append((internal_tag_undo_info, block.height))
            self.tag_history_undos.append((internal_tag_history_undo_info, block.height))
            self.freezes_undos.append((internal_freeze_undo_info, block.height))
            self.freeze_history_undos.append((internal_freeze_history_undo_info, block.height))
            self.verifiers_undos.append((internal_verifier_undo_info, block.height))
            self.verifier_history_undos.append((internal_verifier_history_undo_info, block.height))
            self.associations_undos.append((internal_association_undo_info, block.height))
            self.association_history_undos.append((internal_association_history_undo_info, block.height))
        self.headers.append(block.header)
        
        #Update State
        state.height = block.height
        state.tip = self.coin.header_hash(block.header)
        state.chain_size += block.size
        state.utxo_count += utxo_count_delta
        assert tx_num < int.from_bytes(NULL_TXNUMB, 'little'), 'tx num overrun'
        state.tx_count = tx_num
        state.h160_count = h160_num
        state.asset_count = asset_num 
        self.ok = True

    def undo_asset_db(self, height: int):
        assert height > 0

        assets_touched = set()
        data_parser = DataParser(self.db.read_metadata_undo_info(height))
        while not data_parser.is_finished():
            asset_id = data_parser.read_bytes(4)
            asset = self.db.get_asset_for_id(asset_id)
            assert asset
            assets_touched.add(asset.decode())
            metadata = data_parser.read_var_bytes()
            if not metadata:
                self.asset_metadata_deletes.append(PREFIX_METADATA + asset_id)
            else:
                self.asset_metadata[asset_id] = metadata
        data_parser = DataParser(self.db.read_metadata_history_undo_info(height))
        while not data_parser.is_finished():
            key = data_parser.read_bytes(4 + 4 + 5)
            self.asset_metadata_history_deletes.append(PREFIX_METADATA_HISTORY + key)

        broadcasts_touched = set()
        data_parser = DataParser(self.db.read_broadcast_undo_info(height))
        while not data_parser.is_finished():
            asset_id = data_parser.read_bytes(4)
            asset = self.db.get_asset_for_id(asset_id)
            assert asset
            broadcasts_touched.add(asset.decode())
            suffix = data_parser.read_bytes(4 + 5)
            self.asset_broadcasts_deletes.append(PREFIX_BROADCAST + asset + suffix)

        freezes_touched = set()
        data_parser = DataParser(self.db.read_freeze_undo_info(height))
        while not data_parser.is_finished():
            asset_id = data_parser.read_bytes(4)
            idx = data_parser.read_bytes(4)
            tx_num = data_parser.read_bytes(5)

            asset = self.db.get_asset_for_id(asset_id)
            assert asset
            freezes_touched.add(asset.decode())

            if idx == NULL_U32 and tx_num == NULL_TXNUMB:
                self.freezes_deletes.append(PREFIX_FREEZE_CURRENT + asset_id)
            else:
                self.freezes[asset_id] = idx + tx_num
        data_parser = DataParser(self.db.read_freeze_history_undo_info(height))
        while not data_parser.is_finished():
            key = data_parser.read_bytes(4 + 4 + 5)
            self.freeze_history_deletes.append(PREFIX_FREEZE_HISTORY + key)

        h160s_touched = set()
        qualifiers_touched = set()
        data_parser = DataParser(self.db.read_tag_undo_info(height))
        while not data_parser.is_finished():
            asset_id = data_parser.read_bytes(4)
            h160_id = data_parser.read_bytes(4)

            asset = self.db.get_asset_for_id(asset_id)
            assert asset

            h160 = self.db.get_h160_for_id(h160_id)
            assert h160

            qualifiers_touched.add(asset.decode())
            h160s_touched.add(h160)            

            idx = data_parser.read_bytes(4)
            tx_num = data_parser.read_bytes(5)
            if idx == NULL_U32 and tx_num == NULL_TXNUMB:
                self.tags_deletes.append(PREFIX_ASSET_TAG_CURRENT + asset_id + h160_id)
                self.tags_deletes.append(PREFIX_H160_TAG_CURRENT + h160_id + asset_id)
            else:
                self.tags[asset_id + h160_id] = idx + tx_num
        data_parser = DataParser(self.db.read_tag_history_undo_info(height))
        while not data_parser.is_finished():
            asset_id = data_parser.read_bytes(4)
            h160_id = data_parser.read_bytes(4)
            suffix = data_parser.read_bytes(4 + 5)
            self.tag_history_deletes.append(PREFIX_ASSET_TAG_HISTORY + asset_id + suffix)
            self.tag_history_deletes.append(PREFIX_H160_TAG_HISTORY + h160_id + suffix)

        verifiers_touched = set()
        data_parser = DataParser(self.db.read_verifier_undo_info(height))
        while not data_parser.is_finished():
            asset_id = data_parser.read_bytes(4)

            asset = self.db.get_asset_for_id(asset_id)
            assert asset

            verifiers_touched.add(asset.decode())

            restricted_idx = data_parser.read_bytes(4)
            qualifiers_idx = data_parser.read_bytes(4)
            tx_numb = data_parser.read_bytes(5)
            if restricted_idx == NULL_U32 and qualifiers_idx == NULL_U32 and tx_numb == NULL_TXNUMB:
                self.verifiers_deletes.append(PREFIX_VERIFIER_CURRENT + asset_id)
            else:
                self.verifiers[asset_id] = restricted_idx + qualifiers_idx + tx_numb
        data_parser = DataParser(self.db.read_verifier_history_undo_info(height))
        while not data_parser.is_finished():
            key = data_parser.read_bytes(4 + 4 + 4 + 5)
            self.verifier_history_deletes.append(PREFIX_VERIFIER_HISTORY + key)

        associations_touched = set()
        data_parser = DataParser(self.db.read_association_undo_info(height))
        while not data_parser.is_finished():
            qualifier_id = data_parser.read_bytes(4)

            qualifier = self.db.get_asset_for_id(qualifier_id)
            assert qualifier

            associations_touched.add(qualifier.decode())

            restricted_id = data_parser.read_bytes(4)
            restricted_idx = data_parser.read_bytes(4)
            qualifiers_idx = data_parser.read_bytes(4)
            tx_numb = data_parser.read_bytes(5)
            if restricted_idx == NULL_U32 and qualifiers_idx == NULL_U32 and tx_numb == NULL_TXNUMB:
                self.associations_deletes.append(PREFIX_ASSOCIATION_CURRENT + qualifier_id + restricted_id)
            else:
                self.associations[qualifier_id + restricted_id] = restricted_idx + qualifiers_idx + tx_numb
        data_parser = DataParser(self.db.read_association_history_undo_info(height))
        while not data_parser.is_finished():
            key = data_parser.read_bytes(4 + 4 + 4 + 4 + 5)
            self.association_history_deletes.append(PREFIX_ASSOCIATION_HISTORY + key)

        self.asset_touched.update(assets_touched)
        self.h160_touched.update(h160s_touched)
        self.frozen_touched.update(freezes_touched)
        self.broadcast_touched.update(broadcasts_touched)
        self.qualifier_touched.update(qualifiers_touched)
        self.validator_touched.update(verifiers_touched)
        self.qualifier_association_touched.update(qualifiers_touched)

    def backup_block(self, block):
        '''Backup the streamed block.'''
        self.db.assert_flushed(self.flush_data())
        assert block.height > 0
        genesis_activation = self.coin.GENESIS_ACTIVATION
        
        is_unspendable = (is_unspendable_genesis if block.height >= genesis_activation
                          else is_unspendable_legacy)
        
        undo_info = self.db.read_utxo_undo_info(block.height)
        if undo_info is None:
            raise ChainError(f'no undo information found for height {block.height:,d}')

        n = len(undo_info)

        # Use local vars for speed in the loops
        put_utxo = self.utxo_cache.__setitem__
        spend_utxo = self.spend_utxo
        touched_add = self.touched.add
        undo_entry_len = 17 + HASHX_LEN

        # n is our pointer.
        # Items in our list are ordered, but we want them backwards.

        count = 0
        utxo_count_delta = 0
        with block as block:
            self.ok = False
            for tx, tx_hash in block.iter_txs_reversed():
                for idx, txout in enumerate(tx.outputs):
                    # Spend the TX outputs.  Be careful with unspendable
                    # outputs - we didn't save those in the first place.
                    if is_unspendable(txout.pk_script):
                        continue
<<<<<<< HEAD

                    # Don't process unclaimed airdrop UTXOs
                    if block.height == 0:
                        if idx in self.Unclaimed_airdrop_utxo_index_set:
                        	continue

=======
                    utxo_count_delta -= 1
>>>>>>> cb14cbdf
                    cache_value = spend_utxo(tx_hash, idx)
                    touched_add(cache_value[:-17])

                # Restore the inputs
                for txin in reversed(tx.inputs):
                    if txin.is_generation():
                        continue
                    utxo_count_delta += 1
                    n -= undo_entry_len
                    undo_item = undo_info[n:n + undo_entry_len]
                    put_utxo(bytes(txin.prev_hash) + pack_le_uint32(txin.prev_idx), undo_item)
                    touched_add(undo_item[:-17])
                count += 1

        assert n == 0
        
        asset_ids = set()
        assets_touched = set()
        data_parser = DataParser(self.db.read_asset_id_undo_info(block.height))
        while not data_parser.is_finished():
            id_b = data_parser.read_bytes(4)
            asset_b = self.db.suid_db.get(PREFIX_ID_TO_ASSET + id_b)
            asset = asset_b.decode()
            id, = unpack_le_uint32(id_b)
            asset_ids.add(id)
            self.asset_ids_deletes.append(PREFIX_ID_TO_ASSET + id_b)
            self.asset_ids_deletes.append(PREFIX_ASSET_TO_ID + asset_b)
            assets_touched.add(asset)

        h160_ids = set()
        data_parser = DataParser(self.db.read_h160_id_undo_info(block.height))
        while not data_parser.is_finished():
            id_b = data_parser.read_bytes(4)
            h160_b = self.db.suid_db.get(PREFIX_ID_TO_H160 + id_b)
            id, = unpack_le_uint32(id_b)
            h160_ids.add(id)
            self.h160_ids_deletes.append(PREFIX_ID_TO_H160 + id_b)
            self.h160_ids_deletes.append(PREFIX_H160_TO_ID + h160_b)
            
        seen_asset_ids = set()
        min_asset_id = None
        for id in asset_ids:
            assert id not in seen_asset_ids, 'duplicate asset ids'
            seen_asset_ids.add(id)
            if min_asset_id is None or id < min_asset_id:
                min_asset_id = id

        seen_h160_ids = set()
        min_h160_id = None
        for id in h160_ids:
            assert id not in seen_h160_ids, 'duplicate h160 ids'
            seen_h160_ids.add(id)
            if min_h160_id is None or id < min_h160_id:
                min_h160_id = id

        state = self.state
        state.height -= 1
        state.tip = self.coin.header_prevhash(block.header)
        state.chain_size -= block.size
        state.utxo_count += utxo_count_delta
        state.tx_count -= count

        if min_asset_id is None:
            assert len(seen_asset_ids) == 0
        else:
            assert min_asset_id == state.asset_count - len(seen_asset_ids), f'{min_asset_id}, {state.asset_count}, {seen_asset_ids}'
        state.asset_count -= len(seen_asset_ids)

        if min_h160_id is None:
            assert len(seen_h160_ids) == 0
        else:
            assert min_h160_id == state.h160_count - len(seen_h160_ids), f'{min_h160_id}, {state.h160_count}, {seen_h160_ids}'
        state.h160_count -= len(seen_h160_ids)

        self.db.tx_counts.pop()

        # self.touched can include other addresses which is harmless, but remove None.
        self.touched.discard(None)
        self.asset_touched.update(assets_touched)

        # IDs are not yet cleared from db (cleared in flush_backup)
        self.undo_asset_db(block.height)
        self.db.flush_backup(self.flush_data(), self.touched)

        self.ok = True

    '''An in-memory UTXO cache, representing all changes to UTXO state
    since the last DB flush.

    We want to store millions of these in memory for optimal
    performance during initial sync, because then it is possible to
    spend UTXOs without ever going to the database (other than as an
    entry in the address history, and there is only one such entry per
    TX not per UTXO).  So store them in a Python dictionary with
    binary keys and values.

      Key:    TX_HASH + TX_IDX           (32 + 4 = 36 bytes)
      Value:  HASHX + TX_NUM + VALUE     (11 + 5 + 8 = 24 bytes)

    That's 60 bytes of raw data in-memory.  Python dictionary overhead
    means each entry actually uses about 205 bytes of memory.  So
    almost 5 million UTXOs can fit in 1GB of RAM.  There are
    approximately 42 million UTXOs on bitcoin mainnet at height
    433,000.

    Semantics:

      add:   Add it to the cache dictionary.

      spend: Remove it if in the cache dictionary.  Otherwise it's
             been flushed to the DB.  Each UTXO is responsible for two
             entries in the DB.  Mark them for deletion in the next
             cache flush.

    The UTXO database format has to be able to do two things efficiently:

      1.  Given an address be able to list its UTXOs and their values
          so its balance can be efficiently computed.

      2.  When processing transactions, for each prevout spent - a (tx_hash,
          idx) pair - we have to be able to remove it from the DB.  To send
          notifications to clients we also need to know any address it paid
          to.

    To this end we maintain two "tables", one for each point above:

      1.  Key: b'u' + address_hashX + tx_idx + tx_num
          Value: the UTXO value as a 64-bit unsigned integer

      2.  Key: b'h' + compressed_tx_hash + tx_idx + tx_num
          Value: hashX

    The compressed tx hash is just the first few bytes of the hash of
    the tx in which the UTXO was created.  As this is not unique there
    will be potential collisions so tx_num is also in the key.  When
    looking up a UTXO the prefix space of the compressed hash needs to
    be searched and resolved if necessary with the tx_num.  The
    collision rate is low (<0.1%).
    '''

    def spend_utxo(self, tx_hash, tx_idx):
        '''Spend a UTXO and return the 33-byte value.

        If the UTXO is not in the cache it must be on disk.  We store
        all UTXOs so not finding one indicates a logic error or DB
        corruption.
        '''
        # Fast track is it being in the cache
        idx_packed = pack_le_uint32(tx_idx)
        cache_value = self.utxo_cache.pop(tx_hash + idx_packed, None)
        if cache_value:
            return cache_value

        # Spend it from the DB.

        # Key: b'h' + compressed_tx_hash + tx_idx + tx_num
        # Value: hashX
        prefix = PREFIX_UTXO_HISTORY + tx_hash[:4] + idx_packed
        candidates = {db_key: hashX for db_key, hashX
                      in self.db.utxo_db.iterator(prefix=prefix)}

        for hdb_key, candidate_value in candidates.items():
            tx_num_packed = hdb_key[-5:]
            hashX = candidate_value[:HASHX_LEN]
            asset_id = candidate_value[HASHX_LEN:]
            assert len(asset_id) == 4

            if len(candidates) > 1:
                tx_num, = unpack_le_uint64(tx_num_packed + bytes(3))
                fs_hash, _height = self.db.fs_tx_hash(tx_num)
                if fs_hash != tx_hash:
                    assert fs_hash is not None  # Should always be found
                    continue

            # Key: b'u' + address_hashX + tx_idx + tx_num
            # Value: the UTXO value as a 64-bit unsigned integer
            udb_key = PREFIX_HASHX_LOOKUP + hashX + asset_id + hdb_key[-9:]
            utxo_value_packed = self.db.utxo_db.get(udb_key)
            if utxo_value_packed:
                # Remove both entries for this UTXO
                self.utxo_deletes.append(hdb_key)
                self.utxo_deletes.append(udb_key)
                return hashX + tx_num_packed + utxo_value_packed + asset_id
           
        raise ChainError(f'UTXO {hash_to_hex_str(tx_hash)} / {tx_idx:,d} not found in "h" table')

    async def on_caught_up(self):
        was_first_sync = self.state.first_sync
        self.state.first_sync = False
        await self.flush(True)
        if self.caught_up:
            # Flush everything before notifying as client queries are performed on the DB
            await self.notifications.on_block(self.touched, self.state.height, self.asset_touched,
                                              self.qualifier_touched, self.h160_touched, self.broadcast_touched,
                                              self.frozen_touched, self.validator_touched, self.qualifier_association_touched)
            self.touched = set()
            self.asset_touched = set()
            self.qualifier_touched = set()
            self.h160_touched = set()
            self.broadcast_touched = set()
            self.frozen_touched = set()
            self.validator_touched = set()
            self.qualifier_association_touched = set()
        else:
            self.caught_up = True
            if was_first_sync:
                logger.info(f'{electrumx.version} synced to height {self.state.height:,d}')
            # Reopen for serving
            await self.db.open_for_serving()

    # --- External API

    async def fetch_and_process_blocks(self, caught_up_event, shutdown_event):
        '''Fetch, process and index blocks from the daemon.

        Sets caught_up_event when first caught up.  Flushes to disk
        and shuts down cleanly if cancelled.

        This is mainly because if, during initial sync ElectrumX is
        asked to shut down when a large number of blocks have been
        processed but not written to disk, it should write those to
        disk before exiting, as otherwise a significant amount of work
        could be lost.
        '''

        if self.env.write_bad_vouts_to_file and not os.path.isdir(self.bad_vouts_path):
            os.mkdir(self.bad_vouts_path)
        
        self.state = OnDiskBlock.state = (await self.db.open_for_sync()).copy()
        await OnDiskBlock.scan_files()
        
        try:
            show_summary = True
            while True:
                hex_hashes, daemon_height = await self.next_block_hashes()
                if show_summary:
                    show_summary = False
                    behind = daemon_height - self.state.height                    
                    if behind > 0:
                        logger.info(f'catching up to daemon height {daemon_height:,d} '
                                    f'({behind:,d} blocks behind)')
                    else:
                        logger.info(f'caught up to daemon height {daemon_height:,d}')

                if hex_hashes:
                    # Shielded so that cancellations from shutdown don't lose work
                    await self.advance_blocks(hex_hashes)
                else:
                    await self.on_caught_up()
                    caught_up_event.set()
                    await sleep(self.polling_delay)

                if self.reorg_count is not None:
                    await self.reorg_chain(self.reorg_count)
                    self.reorg_count = None
                    show_summary = True

        # Don't flush for arbitrary exceptions as they might be a cause or consequence of
        # corrupted data
        except CancelledError:
            await OnDiskBlock.stop_prefetching()
            await self.run_with_lock(self.flush_if_safe())
        except Exception:
            logging.exception('Critical Block Processor Error:')
            raise

    async def flush_if_safe(self):
        if self.ok:
            logger.info('flushing to DB for a clean shutdown...')
            await self.flush(True)
            logger.info('flushed cleanly')
        else:
            logger.warning('not flushing to DB as data in memory is incomplete')


    def force_chain_reorg(self, count):
        '''Force a reorg of the given number of blocks.  Returns True if a reorg is queued.
        During initial sync we don't store undo information so cannot fake a reorg until
        caught up.
        '''
        if self.caught_up:
            self.reorg_count = count
            return True
        return False<|MERGE_RESOLUTION|>--- conflicted
+++ resolved
@@ -67,11 +67,11 @@
 
 
 # Marks an address as valid for restricted assets via qualifier or restricted itself.
-ASSET_NULL_TEMPLATE = [OpCodes.OP_RVN_ASSET, OPPushDataGeneric(lambda x: x == 20), OPPushDataGeneric()]
+ASSET_NULL_TEMPLATE = [OpCodes.OP_ASSET, OPPushDataGeneric(lambda x: x == 20), OPPushDataGeneric()]
 # Used with creating restricted assets. Dictates the qualifier assets associated.
-ASSET_NULL_VERIFIER_TEMPLATE = [OpCodes.OP_RVN_ASSET, OpCodes.OP_RESERVED, OPPushDataGeneric()]
+ASSET_NULL_VERIFIER_TEMPLATE = [OpCodes.OP_ASSET, OpCodes.OP_RESERVED, OPPushDataGeneric()]
 # Stop all movements of a restricted asset.
-ASSET_GLOBAL_RESTRICTION_TEMPLATE = [OpCodes.OP_RVN_ASSET, OpCodes.OP_RESERVED, OpCodes.OP_RESERVED,
+ASSET_GLOBAL_RESTRICTION_TEMPLATE = [OpCodes.OP_ASSET, OpCodes.OP_RESERVED, OpCodes.OP_RESERVED,
                                      OPPushDataGeneric()]
 
 
@@ -457,13 +457,13 @@
         #     It takes as input a file containing a comma-delimited list of the
         #     output index numbers
         #import csv
-        index_csv_file = open(self.airdrop_csv_file, newline='')
-        csv_indexes_read = csv.reader(index_csv_file, delimiter=',')
-        for index_item in csv_indexes_read:
-            Unclaimed_airdrop_utxo_index_set = index_item
-            # Note that it is a list at this point, but we don't want to spend the memory twice
-        self.Unclaimed_airdrop_utxo_index_set = set(list(map(int, Unclaimed_airdrop_utxo_index_set)))
-        index_csv_file.close
+
+        with open(self.airdrop_csv_file, newline='') as index_csv_file:
+            csv_indexes_read = csv.reader(index_csv_file, delimiter=',')
+            for index_item in csv_indexes_read:
+                Unclaimed_airdrop_utxo_index_set = index_item
+                # Note that it is a list at this point, but we don't want to spend the memory twice
+            self.Unclaimed_airdrop_utxo_index_set = set(list(map(int, Unclaimed_airdrop_utxo_index_set)))
         #
         # Unclaimed_airdrop_utxo_index_set is what we want to import when needed
         #
@@ -832,9 +832,8 @@
                     utxo_count_delta += 1
 
                     # Don't store unclaimed airdrop UTXOs
-                    if block.height == 0:
-                        if idx in self.Unclaimed_airdrop_utxo_index_set:
-                        	continue
+                    if block.height == 0 and idx in self.Unclaimed_airdrop_utxo_index_set:
+                        continue
 
                     # Many scripts are malformed. This is very problematic...
                     # We cannot assume scripts are valid just because they are from a node
@@ -875,7 +874,7 @@
                     op_ptr = -1
                     for i in range(len(ops)):
                         op = ops[i][0]  # The OpCode
-                        if op == OpCodes.OP_RVN_ASSET:
+                        if op == OpCodes.OP_ASSET:
                             op_ptr = i
                             break
                         if op == -1:
@@ -906,30 +905,6 @@
 
                         idx = to_le_uint32(idx)
 
-<<<<<<< HEAD
-                        # Get the address bytes.
-                        addr_bytes = ops[0][2]
-                        addr = public_key_to_address(bytes(addr_bytes), self.coin.P2PKH_VERBYTE)
-                        hashX = self.coin.address_to_hashX(addr)
-                    else:
-                        invalid_script = False
-                        for i in range(len(ops)):
-                            op = ops[i][0]  # The OpCode
-                            if op == OpCodes.OP_RVN_ASSET:
-                                op_ptr = i
-                                break
-                            if op == -1:
-                                invalid_script = True
-                                break
-
-                        if invalid_script:
-                            # This script could not be parsed properly before any OP_RVN_ASSETs.
-                            # Hash as-is for possible spends and continue.
-                            hashX = script_hashX(txout.pk_script)
-                            append_hashX(hashX)
-                            put_utxo(tx_hash + to_le_uint32(idx),
-                                    hashX + tx_numb + to_le_uint64(txout.value))
-=======
                         try:
                             if match_script_against_template(ops, ASSET_NULL_TEMPLATE) > -1:
                                 # This is what tags an address with a qualifier
@@ -988,7 +963,6 @@
                             else:
                                 raise Exception('Bad null asset script ops')
                         except Exception as e:
->>>>>>> cb14cbdf
                             if self.env.write_bad_vouts_to_file:
                                 b = bytearray(tx_hash)
                                 b.reverse()
@@ -1199,7 +1173,7 @@
                     # https://www.youtube.com/watch?v=iZlpsneDGBQ
 
                     if 0 < op_ptr < len(ops):
-                        assert ops[op_ptr][0] == OpCodes.OP_RVN_ASSET  # Sanity check
+                        assert ops[op_ptr][0] == OpCodes.OP_ASSET  # Sanity check
                         try:
                             next_op = ops[op_ptr + 1]
                             if next_op[0] == -1:
@@ -1505,16 +1479,12 @@
                     # outputs - we didn't save those in the first place.
                     if is_unspendable(txout.pk_script):
                         continue
-<<<<<<< HEAD
 
                     # Don't process unclaimed airdrop UTXOs
-                    if block.height == 0:
-                        if idx in self.Unclaimed_airdrop_utxo_index_set:
-                        	continue
-
-=======
+                    if block.height == 0 and idx in self.Unclaimed_airdrop_utxo_index_set:
+                        continue
+                    
                     utxo_count_delta -= 1
->>>>>>> cb14cbdf
                     cache_value = spend_utxo(tx_hash, idx)
                     touched_add(cache_value[:-17])
 
