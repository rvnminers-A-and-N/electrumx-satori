# Copyright (c) 2016-2020, Neil Booth
# Copyright (c) 2017, the ElectrumX authors
#
# All rights reserved.
#
# See the file "LICENCE" for information about the copyright
# and warranty status of this software.

'''Interface to the blockchain database.'''


import ast
import copy
import os
import time
import pylru
from array import array
from bisect import bisect_right
from collections import namedtuple
from typing import Optional, List, Dict

import attr
from aiorpcx import run_in_thread, sleep

from electrumx.lib import util
from electrumx.lib.hash import hash_to_hex_str, HASHX_LEN
from electrumx.lib.merkle import Merkle, MerkleCache
from electrumx.lib.util import (
    formatted_time, pack_be_uint32, pack_le_uint32,
    unpack_le_uint32, unpack_be_uint32, unpack_le_uint64, base_encode,
)
from electrumx.server.history import History
from electrumx.server.storage import db_class, Storage
from electrumx.server.env import Env

UTXO = namedtuple("UTXO", "tx_num tx_pos tx_hash height name value")

NULL_U32 = b'\xff\xff\xff\xff'
NULL_TXNUMB = b'\xff\xff\xff\xff\xff'

PREFIX_UTXO_HISTORY = b'h'
PREFIX_HASHX_LOOKUP = b'u'
PREFIX_UTXO_UNDO = b'U'
PREFIX_ASSET_TO_ID = b'a'
PREFIX_ID_TO_ASSET = b'A'
PREFIX_H160_TO_ID = b'h'
PREFIX_ID_TO_H160 = b'H'
PREFIX_ASSET_ID_UNDO = b'b'
PREFIX_H160_ID_UNDO = b'g'
PREFIX_METADATA = b'm'
PREFIX_METADATA_UNDO = b'M'
PREFIX_METADATA_HISTORY = b'n'
PREFIX_METADATA_HISTORY_UNDO = b'N'
PREFIX_BROADCAST = b'b'
PREFIX_BROADCAST_UNDO = b'B'
PREFIX_H160_TAG_CURRENT = b'H'
PREFIX_ASSET_TAG_CURRENT = b'A'
PREFIX_H160_TAG_HISTORY = b'h'
PREFIX_ASSET_TAG_HISTORY = b'a'
PREFIX_TAG_HISTORY_UNDO = b't'
PREFIX_TAG_CURRENT_UNDO = b'T'
PREFIX_FREEZE_CURRENT = b'F'
PREFIX_FREEZE_HISTORY = b'f'
PREFIX_FREEZE_CURRENT_UNDO = b'G'
PREFIX_FREEZE_HISTORY_UNDO = b'g'
PREFIX_VERIFIER_CURRENT = b'V'
PREFIX_VERIFIER_HISTORY = b'v'
PREFIX_VERIFIER_CURRENT_UNDO = b'W'
PREFIX_VERIFIER_HISTORY_UNDO = b'w'
PREFIX_ASSOCIATION_CURRENT = b'Q'
PREFIX_ASSOCIATION_HISTORY = b'q'
PREFIX_ASSOCIATION_CURRENT_UNDO = b'R'
PREFIX_ASSOCIATION_HISTORY_UNDO = b'r'

# Ensure we are not mashing prefixs
_utxo_db_prefixes = [
    PREFIX_UTXO_HISTORY,
    PREFIX_HASHX_LOOKUP,
    PREFIX_UTXO_UNDO
]
assert len(_utxo_db_prefixes) == len(set(_utxo_db_prefixes))

_suid_db_prefixes = [
    PREFIX_ASSET_TO_ID,
    PREFIX_ID_TO_ASSET,
    PREFIX_H160_TO_ID,
    PREFIX_ID_TO_H160,
    PREFIX_ASSET_ID_UNDO,
    PREFIX_H160_ID_UNDO
]
assert len(_suid_db_prefixes) == len(set(_suid_db_prefixes))

_asset_db_prefixes = [
    PREFIX_METADATA,
    PREFIX_METADATA_UNDO,
    PREFIX_METADATA_HISTORY,
    PREFIX_METADATA_HISTORY_UNDO,
    PREFIX_BROADCAST,
    PREFIX_BROADCAST_UNDO,
    PREFIX_H160_TAG_CURRENT,
    PREFIX_ASSET_TAG_CURRENT,
    PREFIX_H160_TAG_HISTORY,
    PREFIX_ASSET_TAG_HISTORY,
    PREFIX_TAG_HISTORY_UNDO,
    PREFIX_TAG_CURRENT_UNDO,
    PREFIX_FREEZE_CURRENT,
    PREFIX_FREEZE_HISTORY,
    PREFIX_FREEZE_CURRENT_UNDO,
    PREFIX_FREEZE_HISTORY_UNDO,
    PREFIX_VERIFIER_CURRENT,
    PREFIX_VERIFIER_HISTORY,
    PREFIX_VERIFIER_CURRENT_UNDO,
    PREFIX_VERIFIER_HISTORY_UNDO,
    PREFIX_ASSOCIATION_CURRENT,
    PREFIX_ASSOCIATION_HISTORY,
    PREFIX_ASSOCIATION_CURRENT_UNDO,
    PREFIX_ASSOCIATION_HISTORY_UNDO
]
assert len(_asset_db_prefixes) == len(set(_asset_db_prefixes))

# Storage Protocol
# flush_utxo_db:
#   history
#        1  |           4          |        4         |             5              |   11  |        4
#       'h' + txid (first 4 bytes) + txo idx (u32_le) + tx_numb (u64_le truncated) = hashX + asset id (u32_le)
#   utxo
#        1  |   11  |     4    |    4     |    5    |      8
#       'u' + hashX + asset id + utxo idx + tx_numb = sats (u64_le)
#   undo
#        1  |        4        |    11  |    5    |   8  |    4
#       'U' + height (u32_be) = [hashX + tx_numb + sats + asset id] ...
#
# flush_suid_db:
#   asset -> id
#        1  |  var  |    4
#       'a' + asset = asset id
#   id -> asset
#        1  |     4    |  var
#       'A' + asset id = asset
#   h160 -> id
#        1  |  20  |       4
#       'h' + h160 = h160 id (u32_le)
#   id -> h160
#        1  |    4    |  20
#       'H' + h160 id = h160
#   undo asset
#        1  |   4    |     4
#       'b' + height = [asset id] ...   
#   undo h160
#        1  |   4    |     4
#       'g' + height = [h160 id] ...
#
# flush_asset_db:
#   metadata
#        1  |     4    |           8           |       1      |      1     |          1          |         34        |       4        |       5        |(  1  |        4       |          5         )|(  1  |           4           |             5            )
#       'm' + asset id = total supply (u64_le) + divisibility + reissuable + has associated data + (associated data) + source txo idx + source tx numb + (\b0 + source txo div + source tx numb div) + (\b1 + source txo associated + source tx numb associated) 
#   metadata undo
#        1  |    4   |     4         |     var_int     |    var
#       'M' + height =[   asset id   +  len + metadata] ...
#
#   metadata history
#        1  |     4    |    4    |    5    |             8            |      1       |        34
#       'n' + asset id + txo idx + tx numb = additional sats (u64_le) + divisibility + (associated data)
#   metadata history undo
#        1  |   4    |      4    |    4    |    5
#       'N' + height = [asset id + txo idx + tx numb] ...
#
#   broadcast
#        1  |     4    |    4    |    5    |       34        |     8
#       'b' + asset id + txo idx + tx numb = associated data + timestamp
#   broadcast undo
#        1  |   4    |      4    |    4    |    5
#       'B' + height = [asset id + txo idx + tx numb] ...
#
#   latest tag (h160 lookup)
#       'H' + h160 id + asset id = txo idx + tx numb
#   latest tag (asset lookup)
#       'A' + asset id + h160 id = txo idx + tx numb
#   tag history (h160 lookup)
#        1  |    4    |    4    |    5    |    4     |  1
#       'h' + h160 id + txo idx + tx numb = asset id + flag
#   tag history (asset lookup)
#        1  |     4    |    4    |    5    |    4    |  1
#       'a' + asset id + txo idx + tx numb = h160 id + flag
#   tag history undo (what to delete)
#        1  |   4    |     4    |    4     |   
#       't' + height = [asset id + h160 id + txo idx + tx numb]...
#   latest tag undo (what to restore)
#       'T' + height = [asset id + h160 id + txo idx + tx numb]...
#
#   latest freeze ()
#       'F' + asset id = txo idx + tx numb
#   freeze history
#       'f' + asset id + txo idx + tx numb = flag
#   latest freeze undo
#       'G' + height = [asset id + txo idx + tx numb]
#   freeze history undo
#       'g' + height = [asset id + txo idx + tx numb] ...
#
#   latest verifier
#       'V' + asset id = restricted idx + qualifiers idx + tx numb
#       'v' + asset id + restricted idx + qualifiers idx + tx numb = string
#       'W' + height = [asset id + restricted idx + qualifiers idx + tx numb] ...
#       'w' + height = [asset id + restricted idx + qualifier idx + tx numb] ...
#
#   associations
#       'Q' + qual id + restric id = restricted idx + qualifiers idx + tx numb
#       'q' + qual id + restric id + restricted idx + qualifiers idx + tx numb = flag
#       'R' + height = [qualifier id + restricted id + restricted idx + qualifiers idx + tx numb]
#       'r'


@attr.s(slots=True)
class ChainState:
    height = attr.ib()
    tx_count = attr.ib()
    asset_count = attr.ib()
    h160_count = attr.ib()
    chain_size = attr.ib()
    tip = attr.ib()
    flush_count = attr.ib()   # of UTXOs
    sync_time = attr.ib()    # Cumulative
    flush_time = attr.ib()    # Time of flush
    first_sync = attr.ib()
    db_version = attr.ib()
    utxo_count = attr.ib()

    def copy(self):
        return copy.copy(self)


@attr.s(slots=True)
class FlushData(object):
    state = attr.ib(type=ChainState)
    headers = attr.ib()
    block_tx_hashes = attr.ib()
    
    # The following are flushed to the UTXO DB if undo_infos is not None
    utxo_undo_infos = attr.ib()
    utxo_adds = attr.ib()
    utxo_deletes = attr.ib()
    
    # Asset Ids
    asset_id_adds = attr.ib()
    asset_id_undo_infos = attr.ib()
    asset_id_deletes = attr.ib()
    
    # H160 Ids
    h160_id_adds = attr.ib()
    h160_id_undo_infos = attr.ib()
    h160_id_deletes = attr.ib()

    # Metadata
    metadata_sets = attr.ib()
    metadata_undo_infos = attr.ib()
    metadata_deletes = attr.ib()
    metadata_history_adds = attr.ib()
    metadata_history_undo_infos = attr.ib()
    metadata_history_deletes = attr.ib()

    # Broadcasts
    broadcast_adds = attr.ib()
    broadcast_undo_infos = attr.ib()
    broadcast_deletes = attr.ib()

    # Tags
    tag_sets = attr.ib()
    tag_undo_infos = attr.ib()
    tag_deletes = attr.ib()
    tag_history_adds = attr.ib()
    tag_history_undo_infos = attr.ib()
    tag_history_deletes = attr.ib()

    # Freezes
    freeze_sets = attr.ib()
    freeze_undo_infos = attr.ib()
    freeze_deletes = attr.ib()
    freeze_history_adds = attr.ib()
    freeze_history_undo_infos = attr.ib()
    freeze_history_deletes = attr.ib()

    # Verifier Strings
    verifier_sets = attr.ib()
    verifier_undo_infos = attr.ib()
    verifier_deletes = attr.ib()
    verifier_history_adds = attr.ib()
    verifier_history_undo_infos = attr.ib()
    verifier_history_deletes = attr.ib()

    # Associations
    association_sets = attr.ib()
    association_undo_infos = attr.ib()
    association_deletes = attr.ib()
    association_history_adds = attr.ib()
    association_history_undo_infos = attr.ib()
    association_history_deletes = attr.ib()

class DB:
    '''Simple wrapper of the backend database for querying.

    Performs no DB update, though the DB will be cleaned on opening if
    it was shutdown uncleanly.
    '''

    DB_VERSIONS = [0]

    class DBError(Exception):
        '''Raised on general DB errors generally indicating corruption.'''

    def __init__(self, env: Env):
        self.logger = util.class_logger(__name__, self.__class__.__name__)
        self.env = env
        self.coin = env.coin

        self.header_offset = self.coin.static_header_offset
        self.header_len = self.coin.static_header_len

        self.logger.info(f'switching current directory to {env.db_dir}')
        os.chdir(env.db_dir)

        self.db_class = db_class(self.env.db_engine)
        self.history = History()
        self.utxo_db: Storage = None
        self.state: Optional[ChainState] = None
        self.last_flush_state = None

        self.fs_height = -1
        self.fs_tx_count = 0
        self.fs_asset_count = 0
        self.fs_h160_count = 0
        
        self.tx_counts = None
        
        self.asset_db: Storage = None
        self.suid_db: Storage = None

        self.logger.info(f'using {self.env.db_engine} for DB backend')

        # Header merkle cache
        self.merkle = Merkle()
        self.header_mc = MerkleCache(self.merkle, self.fs_block_hashes)

        self.headers_file = util.LogicalFile('meta/headers', 2, 16000000)
        self.tx_counts_file = util.LogicalFile('meta/txcounts', 2, 2000000)
        self.hashes_file = util.LogicalFile('meta/hashes', 4, 16000000)

    async def _read_tx_counts(self):
        if self.tx_counts is not None:
            return
        # tx_counts[N] has the cumulative number of txs at the end of
        # height N.  So tx_counts[0] is 1 - the genesis coinbase
        size = (self.state.height + 1) * 8
        tx_counts = self.tx_counts_file.read(0, size)
        assert len(tx_counts) == size
        self.tx_counts = array('Q', tx_counts)
        if self.tx_counts:
            assert self.state.tx_count == self.tx_counts[-1]
        else:
            assert self.state.tx_count == 0

    async def _open_dbs(self, for_sync, compacting) -> ChainState:
        assert self.utxo_db is None
        assert self.asset_db is None
        assert self.suid_db is None

        # First UTXO DB
        self.utxo_db = self.db_class('utxo', for_sync)
        if self.utxo_db.is_new:
            self.logger.info('created new database')
            self.logger.info('creating metadata directory')
            os.mkdir('meta')
            with util.open_file('COIN', create=True) as f:
                f.write(f'ElectrumX databases and metadata for '
                        f'{self.coin.NAME} {self.coin.NET}'.encode())
        else:
            self.logger.info(f'opened UTXO DB (for sync: {for_sync})')

        # Asset DB
        self.asset_db = self.db_class('asset', for_sync)

        # Sequential unique id DB
        self.suid_db = self.db_class('suid', for_sync)

        self.read_utxo_state()

        # Then history DB
        self.state.flush_count = self.history.open_db(self.db_class, for_sync,
                                                      self.state.flush_count,
                                                      compacting)
        self.clear_excess_undo_info()

        # Read TX counts (requires meta directory)
        await self._read_tx_counts()
        return self.state

    async def open_for_compacting(self):
        return await self._open_dbs(True, True)

    async def open_for_sync(self):
        '''Open the databases to sync to the daemon.

        When syncing we want to reserve a lot of open files for the
        synchronization.  When serving clients we want the open files for
        serving network connections.
        '''
        return await self._open_dbs(True, False)

    async def open_for_serving(self):
        '''Open the databases for serving.  If they are already open they are
        closed first.
        '''
        if self.utxo_db:
            self.logger.info('closing DBs to re-open for serving')
            self.utxo_db.close()
            self.asset_db.close()
            self.suid_db.close()
            self.history.close_db()
            self.utxo_db = None
            self.asset_db = None
            self.suid_db = None
            
        return await self._open_dbs(False, False)

    # Header merkle cache
    async def populate_header_merkle_cache(self):
        self.logger.info('populating header merkle cache...')
        length = max(1, self.state.height - self.env.reorg_limit)
        start = time.monotonic()
        await self.header_mc.initialize(length)
        elapsed = time.monotonic() - start
        self.logger.info(f'header merkle cache populated in {elapsed:.1f}s')

    async def header_branch_and_root(self, length, height):
        return await self.header_mc.branch_and_root(length, height)

    # Flushing
    def assert_flushed(self, flush_data: FlushData):
        '''Asserts state is fully flushed.'''
        assert flush_data.state.tx_count == self.fs_tx_count == self.state.tx_count
        assert flush_data.state.asset_count == self.fs_asset_count == self.state.asset_count
        assert flush_data.state.h160_count == self.fs_h160_count == self.state.h160_count
        assert flush_data.state.height == self.fs_height == self.state.height
        assert flush_data.state.tip == self.state.tip
        assert not flush_data.headers
        assert not flush_data.block_tx_hashes
        assert not flush_data.utxo_adds
        assert not flush_data.utxo_deletes
        assert not flush_data.utxo_undo_infos

        assert not flush_data.asset_id_adds
        assert not flush_data.asset_id_undo_infos
        assert not flush_data.asset_id_deletes

        assert not flush_data.h160_id_adds
        assert not flush_data.h160_id_undo_infos
        assert not flush_data.h160_id_deletes

        assert not flush_data.metadata_sets
        assert not flush_data.metadata_undo_infos
        assert not flush_data.metadata_deletes
        assert not flush_data.metadata_history_adds
        assert not flush_data.metadata_history_undo_infos
        assert not flush_data.metadata_history_deletes

        assert not flush_data.tag_sets
        assert not flush_data.tag_undo_infos
        assert not flush_data.tag_deletes
        assert not flush_data.tag_history_adds
        assert not flush_data.tag_history_undo_infos
        assert not flush_data.tag_history_deletes

        assert not flush_data.freeze_sets
        assert not flush_data.freeze_undo_infos
        assert not flush_data.freeze_deletes
        assert not flush_data.freeze_history_adds
        assert not flush_data.freeze_history_undo_infos
        assert not flush_data.freeze_history_deletes

        assert not flush_data.verifier_sets
        assert not flush_data.verifier_undo_infos
        assert not flush_data.verifier_deletes
        assert not flush_data.verifier_history_adds
        assert not flush_data.verifier_history_deletes
        assert not flush_data.verifier_history_undo_infos

        assert not flush_data.association_sets
        assert not flush_data.association_undo_infos
        assert not flush_data.association_deletes
        assert not flush_data.association_history_adds
        assert not flush_data.association_history_undo_infos
        assert not flush_data.association_history_deletes

        assert not flush_data.broadcast_adds
        assert not flush_data.broadcast_deletes
        assert not flush_data.broadcast_undo_infos

        self.history.assert_flushed()

    
    def log_flush_stats(self, prefix, flush_data, elapsed):
        tx_delta = flush_data.state.tx_count - self.last_flush_state.tx_count
        asset_delta = flush_data.state.asset_count - self.last_flush_state.asset_count
        size_delta = flush_data.state.chain_size - self.last_flush_state.chain_size
        utxo_count_delta = flush_data.state.utxo_count - self.last_flush_state.utxo_count

        self.logger.info(f'flush #{self.history.flush_count:,d} took {elapsed:.1f}s.  '
                         f'Height {flush_data.state.height:,d} '
                         f'txs: {flush_data.state.tx_count:,d} ({tx_delta:+,d}) '
                         f'utxos: {flush_data.state.utxo_count:,d} ({utxo_count_delta:+,d}) '
                         f'assets: {flush_data.state.asset_count:,d} ({asset_delta:+,d}) '
                         f'size: {flush_data.state.chain_size:,d} ({size_delta:+,d})')
        return size_delta


    def flush_dbs(self, flush_data: FlushData, flush_utxos, size_remaining):
        '''Flush out cached state.  History is always flushed; UTXOs are
        flushed if flush_utxos.'''
        if flush_data.state.height == self.state.height:
            self.assert_flushed(flush_data)
            return

        start_time = time.time()

        # Flush to file system
        self.flush_fs(flush_data)

        # Then history
        self.flush_history()
        flush_data.state.flush_count = self.history.flush_count

        # Flush state last as it reads the wall time.
        if flush_utxos:
            self.flush_suid_db(flush_data)
            self.flush_asset_db(flush_data)
            self.flush_utxo_db(flush_data)

        end_time = time.time()
        elapsed = end_time - start_time
        flush_interval = end_time - self.last_flush_state.flush_time
        flush_data.state.flush_time = end_time
        flush_data.state.sync_time += flush_interval

        # Update and flush state again so as not to drop the batch commit time
        if flush_utxos:
            self.state = flush_data.state.copy()
            self.write_utxo_state(self.utxo_db)

        size_delta = self.log_flush_stats('flush', flush_data, elapsed)

        # Catch-up stats
        if self.utxo_db.for_sync:
            size_per_sec_gen = flush_data.state.chain_size / (flush_data.state.sync_time + 0.01)
            size_per_sec_last = size_delta / (flush_interval + 0.01)
            eta = size_remaining / (size_per_sec_last + 0.01) * 1.1
            self.logger.info(f'MB/sec since genesis: {size_per_sec_gen / 1_000_000:.2f}, '
                             f'since last flush: {size_per_sec_last / 1_000_000:.2f}')
            self.logger.info(f'sync time: {formatted_time(flush_data.state.sync_time)}  '
                             f'ETA: {formatted_time(eta)}')
        else:
            # Ravencoin has a hard reorg limit of 60; we don't need to keep anything else
            self.clear_excess_undo_info(False)
        self.last_flush_state = flush_data.state.copy()
        
    def flush_fs(self, flush_data):
        '''Write headers, tx counts and block tx hashes to the filesystem.

        The first height to write is self.fs_height + 1.  The FS
        metadata is all append-only, so in a crash we just pick up
        again from the height stored in the DB.
        '''
        prior_tx_count = (self.tx_counts[self.fs_height]
                          if self.fs_height >= 0 else 0)
        assert len(flush_data.block_tx_hashes) == len(flush_data.headers)
        assert flush_data.state.height == self.fs_height + len(flush_data.headers)
        assert flush_data.state.tx_count == (self.tx_counts[-1] if self.tx_counts else 0)
        assert len(self.tx_counts) == flush_data.state.height + 1
        hashes = b''.join(flush_data.block_tx_hashes)
        flush_data.block_tx_hashes.clear()
        assert len(hashes) % 32 == 0
        assert len(hashes) // 32 == flush_data.state.tx_count - prior_tx_count

        # Write the headers, tx counts, and tx hashes
        height_start = self.fs_height + 1
        offset = self.header_offset(height_start)
        self.headers_file.write(offset, b''.join(flush_data.headers))
        flush_data.headers.clear()

        offset = height_start * self.tx_counts.itemsize
        self.tx_counts_file.write(offset,
                                  self.tx_counts[height_start:].tobytes())
        offset = prior_tx_count * 32
        self.hashes_file.write(offset, hashes)

        self.fs_height = flush_data.state.height
        self.fs_tx_count = flush_data.state.tx_count
        self.fs_asset_count = flush_data.state.asset_count
        self.fs_h160_count = flush_data.state.h160_count

    def flush_history(self):
        self.history.flush()

    def flush_suid_db(self, flush_data: FlushData):
        start_time = time.monotonic()
        asset_add_count = len(flush_data.asset_id_adds)
        h160_add_count = len(flush_data.h160_id_adds)
        with self.suid_db.write_batch() as batch:
            # Walk-backs
            batch_delete = batch.delete
            for deletion_list in [flush_data.asset_id_deletes, 
                                  flush_data.h160_id_deletes]:
                for key in sorted(deletion_list):
                    batch_delete(key)
                deletion_list.clear()

            batch_put = batch.put
            for key, value in flush_data.asset_id_adds.items():
                batch_put(PREFIX_ASSET_TO_ID + key, value)
                batch_put(PREFIX_ID_TO_ASSET + value, key)
            flush_data.asset_id_adds.clear()
            for key, value in flush_data.h160_id_adds.items():
                batch_put(PREFIX_H160_TO_ID + key, value)
                batch_put(PREFIX_ID_TO_H160 + value, key)
            flush_data.h160_id_adds.clear()

            for prefix, undo_list in [(PREFIX_ASSET_ID_UNDO, flush_data.asset_id_undo_infos),
                                      (PREFIX_H160_ID_UNDO, flush_data.h160_id_undo_infos)]:
                self.flush_undo_infos(batch_put, prefix, undo_list)
                undo_list.clear()
            
        if self.suid_db.for_sync:
            elapsed = time.monotonic() - start_time
            self.logger.info(f'flushed {asset_add_count:,d} asset ids, '
                             f'{h160_add_count:,d} h160 ids in '
                             f'{elapsed:.1f}s, committing...')

    def flush_asset_db(self, flush_data: FlushData):
        start_time = time.monotonic()
        metadata_sets = len(flush_data.metadata_sets)
        metadata_history_adds = len(flush_data.metadata_history_adds)
        broadcast_adds = len(flush_data.broadcast_adds)
        tag_sets = len(flush_data.tag_sets)
        tag_history_adds = len(flush_data.tag_history_adds)
        freeze_sets = len(flush_data.freeze_sets)
        freeze_history_adds = len(flush_data.freeze_history_adds)
        verifier_sets = len(flush_data.verifier_sets)
        verifier_history_adds = len(flush_data.verifier_history_adds)
        association_sets = len(flush_data.association_sets)
        association_history_adds = len(flush_data.association_history_adds)
        with self.asset_db.write_batch() as batch:
            batch_delete = batch.delete
            for deletion_list in [flush_data.metadata_deletes, 
                                  flush_data.metadata_history_deletes,
                                  flush_data.broadcast_deletes,
                                  flush_data.tag_deletes,
                                  flush_data.tag_history_deletes,
                                  flush_data.freeze_deletes,
                                  flush_data.freeze_history_deletes,
                                  flush_data.verifier_deletes,
                                  flush_data.verifier_history_deletes,
                                  flush_data.association_deletes,
                                  flush_data.association_history_deletes]:
                for key in sorted(deletion_list):
                    batch_delete(key)
                deletion_list.clear()

            batch_put = batch.put
            for prefix, simple_puts in [(PREFIX_METADATA, flush_data.metadata_sets),
                                        (PREFIX_METADATA_HISTORY, flush_data.metadata_history_adds),
                                        (PREFIX_BROADCAST, flush_data.broadcast_adds),
                                        (PREFIX_FREEZE_CURRENT, flush_data.freeze_sets),
                                        (PREFIX_FREEZE_HISTORY, flush_data.freeze_history_adds),
                                        (PREFIX_VERIFIER_CURRENT, flush_data.verifier_sets),
                                        (PREFIX_VERIFIER_HISTORY, flush_data.verifier_history_adds),
                                        (PREFIX_ASSOCIATION_CURRENT, flush_data.association_sets),
                                        (PREFIX_ASSOCIATION_HISTORY, flush_data.association_history_adds)]:
                for key, value in simple_puts.items():
                    batch_put(prefix + key, value)
                simple_puts.clear()

            for key, value in flush_data.tag_sets.items():
                asset_id = key[:4]
                h160_id = key[4:8]
                batch_put(PREFIX_ASSET_TAG_CURRENT + key, value)
                batch_put(PREFIX_H160_TAG_CURRENT + h160_id + asset_id, value)
            flush_data.tag_sets.clear()

            for key, value in flush_data.tag_history_adds.items():
                asset_id = key[:4]
                h160_id = key[4:8]
                suffix = key[8:]
                batch_put(PREFIX_ASSET_TAG_HISTORY + asset_id + suffix, h160_id + value)
                batch_put(PREFIX_H160_TAG_HISTORY + h160_id + suffix, asset_id + value)
            flush_data.tag_history_adds.clear()

            for prefix, undo_list in [(PREFIX_METADATA_UNDO, flush_data.metadata_undo_infos),
                                      (PREFIX_METADATA_HISTORY_UNDO, flush_data.metadata_history_undo_infos),
                                      (PREFIX_BROADCAST_UNDO, flush_data.broadcast_undo_infos),
                                      (PREFIX_TAG_CURRENT_UNDO, flush_data.tag_undo_infos),
                                      (PREFIX_TAG_HISTORY_UNDO, flush_data.tag_history_undo_infos),
                                      (PREFIX_FREEZE_CURRENT_UNDO, flush_data.freeze_undo_infos),
                                      (PREFIX_FREEZE_HISTORY_UNDO, flush_data.freeze_history_undo_infos),
                                      (PREFIX_VERIFIER_CURRENT_UNDO, flush_data.verifier_undo_infos),
                                      (PREFIX_VERIFIER_HISTORY_UNDO, flush_data.verifier_history_undo_infos),
                                      (PREFIX_ASSOCIATION_CURRENT_UNDO, flush_data.association_undo_infos),
                                      (PREFIX_ASSOCIATION_HISTORY_UNDO, flush_data.association_history_undo_infos)]:
                self.flush_undo_infos(batch_put, prefix, undo_list)
                undo_list.clear()
        
        if self.asset_db.for_sync:
            elapsed = time.monotonic() - start_time
            self.logger.info(f'flushed {metadata_sets:,d} asset metadata sets, '
                             f'{metadata_history_adds:,d} asset metadata histories, '
                             f'{tag_sets:,d} tag sets, '
                             f'{tag_history_adds:,d} tag histories, '
                             f'{freeze_sets:,d} freeze sets, '
                             f'{freeze_history_adds:,d} freeze histories, '
                             f'{verifier_sets:,d} verifier string sets, '
                             f'{verifier_history_adds:,d} verifier string histories, '
                             f'{association_sets:,d} qualifier association sets, '
                             f'{association_history_adds:,d} qualifier association histories, '
                             f'{broadcast_adds:,d} broadcasts in '
                             f'{elapsed:.1f}s, committing...')

    def flush_utxo_db(self, flush_data: FlushData):
        '''Flush the cached DB writes and UTXO set to the batch.'''
        # Care is needed because the writes generated by flushing the
        # UTXO state may have keys in common with our write cache or
        # may be in the DB already.
        start_time = time.monotonic()
        add_count = len(flush_data.utxo_adds)
        spend_count = len(flush_data.utxo_deletes) // 2
        with self.utxo_db.write_batch() as batch:
            # Spends
            batch_delete = batch.delete
            for key in sorted(flush_data.utxo_deletes):
                batch_delete(key)
            flush_data.utxo_deletes.clear()

            # New UTXOs
            batch_put = batch.put
            for key, value in flush_data.utxo_adds.items():
                # suffix = tx_idx + tx_num
                hashX = value[:HASHX_LEN]
                suffix = key[-4:] + value[HASHX_LEN:HASHX_LEN+5]
                asset_id = value[-4:]
                assert len(hashX) == HASHX_LEN
                assert len(asset_id) == 4
                batch_put(PREFIX_UTXO_HISTORY + key[:4] + suffix, hashX + asset_id)
                batch_put(PREFIX_HASHX_LOOKUP + hashX + asset_id + suffix, value[-12:-4])
            flush_data.utxo_adds.clear()

            # New undo information
            self.flush_undo_infos(batch_put, PREFIX_UTXO_UNDO, flush_data.utxo_undo_infos)
            flush_data.utxo_undo_infos.clear()

            if self.utxo_db.for_sync:
                block_count = flush_data.state.height - self.state.height
                asset_count = flush_data.state.asset_count - self.state.asset_count
                tx_count = flush_data.state.tx_count - self.state.tx_count
                size = (flush_data.state.chain_size - self.state.chain_size) / 1_000_000_000
                elapsed = time.monotonic() - start_time
                self.logger.info(f'flushed {block_count:,d} blocks size {size:.1f} GB with '
                                 f'{asset_count:,d} assets, '
                                 f'{tx_count:,d} txs, {add_count:,d} UTXO adds, '
                                 f'{spend_count:,d} spends in '
                                 f'{elapsed:.1f}s, committing...')

            self.state = flush_data.state.copy()
            self.write_utxo_state(batch)

    def flush_backup(self, flush_data, touched):
        '''Like flush_dbs() but when backing up.  All UTXOs are flushed.'''
        assert not flush_data.headers
        assert not flush_data.block_tx_hashes
        assert flush_data.state.height < self.state.height
        self.history.assert_flushed()

        start_time = time.time()
        
        self.backup_fs(flush_data.state.height, flush_data.state.tx_count, flush_data.state.asset_count, flush_data.state.h160_count)
        self.history.backup(touched, flush_data.state.tx_count)

        self.flush_utxo_db(flush_data)
        self.flush_asset_db(flush_data)
        self.flush_suid_db(flush_data)

        elapsed = time.time() - start_time
        self.log_flush_stats('backup flush', flush_data, time.time() - start_time)

        self.last_flush_state = flush_data.state.copy()

    def backup_fs(self, height, tx_count, asset_count, h160_count):
        '''Back up during a reorg.  This just updates our pointers.'''
        self.fs_height = height
        self.fs_tx_count = tx_count
        self.fs_asset_count = asset_count
        self.fs_h160_count = h160_count
        # Truncate header_mc: header count is 1 more than the height.
        self.header_mc.truncate(height + 1)

    async def raw_header(self, height):
        '''Return the binary header at the given height.'''
        header, n = await self.read_headers(height, 1)
        if n != 1:
            raise IndexError(f'height {height:,d} out of range')
        return header

    async def read_headers(self, start_height, count):
        '''Requires start_height >= 0, count >= 0.  Reads as many headers as are available
        starting at start_height up to count.  This would be zero if start_height is
        beyond state.height, for example.

        Returns a (binary, n) pair where binary is the concatenated binary headers, and n
        is the count of headers returned.
        '''
        if start_height < 0 or count < 0:
            raise self.DBError(f'{count:,d} headers starting at '
                               f'{start_height:,d} not on disk')

        def read_headers():
            # Read some from disk
            disk_count = max(0, min(count, self.state.height + 1 - start_height))
            if disk_count:
                offset = self.header_offset(start_height)
                size = self.header_offset(start_height + disk_count) - offset
                return self.headers_file.read(offset, size), disk_count
            return b'', 0

        return await run_in_thread(read_headers)

    def fs_tx_hash(self, tx_num):
        '''Return a pair (tx_hash, tx_height) for the given tx number.

        If the tx_height is not on disk, returns (None, tx_height).'''
        tx_height = bisect_right(self.tx_counts, tx_num)
        if tx_height > self.state.height:
            tx_hash = None
        else:
            tx_hash = self.hashes_file.read(tx_num * 32, 32)
        return tx_hash, tx_height

    def fs_tx_hashes_at_blockheight(self, block_height):
        '''Return a list of tx_hashes at given block height,
        in the same order as in the block.
        '''
        if block_height > self.state.height:
            raise self.DBError(f'block {block_height:,d} not on disk (>{self.state.height:,d})')
        assert block_height >= 0
        if block_height > 0:
            first_tx_num = self.tx_counts[block_height - 1]
        else:
            first_tx_num = 0
        num_txs_in_block = self.tx_counts[block_height] - first_tx_num
        tx_hashes = self.hashes_file.read(first_tx_num * 32, num_txs_in_block * 32)
        assert num_txs_in_block == len(tx_hashes) // 32
        return [tx_hashes[idx * 32: (idx+1) * 32] for idx in range(num_txs_in_block)]

    async def tx_hashes_at_blockheight(self, block_height):
        return await run_in_thread(self.fs_tx_hashes_at_blockheight, block_height)

    async def fs_block_hashes(self, height, count):
        headers_concat, headers_count = await self.read_headers(height, count)
        if headers_count != count:
            raise self.DBError(f'only got {headers_count:,d} headers starting at {height:,d}, '
                               f'not {count:,d}')
        offset = 0
        headers = []
        for n in range(count):
            hlen = self.header_len(height + n)
            headers.append(headers_concat[offset:offset + hlen])
            offset += hlen

        return [self.coin.header_hash(header) for header in headers]

    async def limited_history(self, hashX, *, limit=1000):
        '''Return an unpruned, sorted list of (tx_hash, height) tuples of
        confirmed transactions that touched the address, earliest in
        the blockchain first.  Includes both spending and receiving
        transactions.  By default returns at most 1000 entries.  Set
        limit to None to get them all.
        '''
        def read_history():
            tx_nums = list(self.history.get_txnums(hashX, limit))
            fs_tx_hash = self.fs_tx_hash
            return [fs_tx_hash(tx_num) for tx_num in tx_nums]

        while True:
            history = await run_in_thread(read_history)
            if all(hash is not None for hash, height in history):
                return history
            self.logger.warning('limited_history: tx hash not found (reorg?), retrying...')
            await sleep(0.25)

    # -- Undo information
    
    def min_undo_height(self, max_height):
        '''Returns a height from which we should store undo info.'''
        return max_height - self.env.reorg_limit + 1

    def undo_key(self, prefix: bytes, height: int):
        return prefix + pack_be_uint32(height)

    def read_utxo_undo_info(self, height):
        '''Read undo information from a file for the current height.'''
        return self.utxo_db.get(self.undo_key(PREFIX_UTXO_UNDO, height))
    
    def read_asset_id_undo_info(self, height):
        return self.suid_db.get(self.undo_key(PREFIX_ASSET_ID_UNDO, height))
    
    def read_h160_id_undo_info(self, height):
        return self.suid_db.get(self.undo_key(PREFIX_H160_ID_UNDO, height))
    
    def read_metadata_undo_info(self, height):
        return self.asset_db.get(self.undo_key(PREFIX_METADATA_UNDO, height))
    
    def read_metadata_history_undo_info(self, height):
        return self.asset_db.get(self.undo_key(PREFIX_METADATA_HISTORY_UNDO, height))

    def read_broadcast_undo_info(self, height):
        return self.asset_db.get(self.undo_key(PREFIX_BROADCAST_UNDO, height))

    def read_tag_undo_info(self, height):
        return self.asset_db.get(self.undo_key(PREFIX_TAG_CURRENT_UNDO, height))
    
    def read_tag_history_undo_info(self, height):
        return self.asset_db.get(self.undo_key(PREFIX_TAG_HISTORY_UNDO, height))

    def read_verifier_undo_info(self, height):
        return self.asset_db.get(self.undo_key(PREFIX_VERIFIER_CURRENT_UNDO, height))
    
    def read_verifier_history_undo_info(self, height):
        return self.asset_db.get(self.undo_key(PREFIX_VERIFIER_HISTORY_UNDO, height))

    def read_association_undo_info(self, height):
        return self.asset_db.get(self.undo_key(PREFIX_ASSOCIATION_CURRENT_UNDO, height))
    
    def read_association_history_undo_info(self, height):
        return self.asset_db.get(self.undo_key(PREFIX_ASSOCIATION_HISTORY_UNDO, height))

    def read_freeze_undo_info(self, height):
        return self.asset_db.get(self.undo_key(PREFIX_FREEZE_CURRENT_UNDO, height))
    
    def read_freeze_history_undo_info(self, height):
        return self.asset_db.get(self.undo_key(PREFIX_FREEZE_HISTORY_UNDO, height))

    def flush_undo_infos(self, batch_put, prefix, undo_infos):
        '''undo_infos is a list of (undo_info, height) pairs.'''
        for undo_info, height in undo_infos:
            batch_put(self.undo_key(prefix, height), b''.join(undo_info))

    def clear_suid_undo_info(self, height: int, verbose=True):
        min_height = self.min_undo_height(self.state.height)
        keys = []
        for prefix in [PREFIX_ASSET_ID_UNDO,
                       PREFIX_H160_ID_UNDO]:
            for key, _hist in self.suid_db.iterator(prefix=prefix):
                height, = unpack_be_uint32(key[-4:])
                if height >= min_height:
                    break
                keys.append(key)

        if keys:
            with self.suid_db.write_batch() as batch:
                for key in keys:
                    batch.delete(key)
            if verbose:
                self.logger.info(f'deleted {len(keys):,d} stale sequential unique id undo entries')

    def clear_asset_undo_info(self, height: int, verbose=True):
        min_height = self.min_undo_height(self.state.height)
        keys = []
<<<<<<< HEAD
        for key, _hist in self.asset_info_db.iterator(prefix=b'u'):
            try:
                height, = unpack_be_uint32(key[-4:])
            except Exception as e:
                print(key)
                raise e
            if height >= min_height:
                break
            keys.append(key)
=======
        for prefix in [PREFIX_METADATA_UNDO,
                       PREFIX_METADATA_HISTORY_UNDO,
                       PREFIX_BROADCAST_UNDO,
                       PREFIX_TAG_HISTORY_UNDO,
                       PREFIX_TAG_CURRENT_UNDO,
                       PREFIX_FREEZE_CURRENT_UNDO,
                       PREFIX_FREEZE_HISTORY_UNDO,
                       PREFIX_VERIFIER_CURRENT_UNDO,
                       PREFIX_VERIFIER_HISTORY_UNDO,
                       PREFIX_ASSOCIATION_CURRENT_UNDO,
                       PREFIX_ASSOCIATION_HISTORY_UNDO]:
            for key, _hist in self.asset_db.iterator(prefix=prefix):
                height, = unpack_be_uint32(key[-4:])
                if height >= min_height:
                    break
                keys.append(key)

>>>>>>> cb14cbdf
        if keys:
            with self.asset_db.write_batch() as batch:
                for key in keys:
                    batch.delete(key)
            if verbose:
                self.logger.info(f'deleted {len(keys):,d} stale asset undo entries')

    def clear_excess_undo_info(self, verbose=True):
        '''Clear excess undo info.  Only most recent N are kept.'''
        min_height = self.min_undo_height(self.state.height)
        keys = []
        for key, _hist in self.utxo_db.iterator(prefix=PREFIX_UTXO_UNDO):
            height, = unpack_be_uint32(key[-4:])
            if height >= min_height:
                break
            keys.append(key)

        if keys:
            with self.utxo_db.write_batch() as batch:
                for key in keys:
                    batch.delete(key)
            if verbose:
                self.logger.info(f'deleted {len(keys):,d} stale undo entries')

        self.clear_asset_undo_info(min_height, verbose)
        self.clear_suid_undo_info(min_height, verbose)

    # -- UTXO database

    def read_utxo_state(self):

        def count_utxos():
            count = 0
            for db_key, db_value in self.utxo_db.iterator(prefix=PREFIX_HASHX_LOOKUP):
                count += 1
            return count

        now = time.time()
        state = self.utxo_db.get(b'state')
        if not state:
            state = ChainState(height=-1, tx_count=0, asset_count=0, h160_count=0, 
                    chain_size=0, tip=bytes(32),
                    flush_count=0, sync_time=0, flush_time=now,
                    first_sync=True, db_version=max(self.DB_VERSIONS),
                    utxo_count=0)
        else:
            state = ast.literal_eval(state.decode())
            if not isinstance(state, dict):
                raise self.DBError('failed reading state from DB')
            
            if state['genesis'] != self.coin.GENESIS_HASH:
                raise self.DBError(f'DB genesis hash {state["genesis"]} does not match '
                                   f'coin {self.coin.GENESIS_HASH}')

            state = ChainState(
                height=state['height'],
                tx_count=state['tx_count'],
                asset_count=state['asset_count'],
                h160_count=state['h160_count'],
                chain_size=state.get('chain_size', 0),
                tip=state['tip'],
                flush_count=state['utxo_flush_count'],
                sync_time=state['wall_time'],
                flush_time=now,
                first_sync=state['first_sync'],
                db_version=state['db_version'],
                utxo_count=state.get('utxo_count', -1)
            )

        self.state = state
        if state.db_version not in self.DB_VERSIONS:
            raise self.DBError(f'your UTXO DB version is {state.db_version} but this '
                               f'software only handles versions {self.DB_VERSIONS}')

        if self.state.utxo_count == -1:
            self.logger.info('counting UTXOs, please wait...')
            self.state.utxo_count = count_utxos()

        self.last_flush_state = state.copy()

        # These are as we flush data to disk ahead of DB state
        self.fs_height = state.height
        self.fs_tx_count = state.tx_count
        self.fs_asset_count = state.asset_count
        self.fs_h160_count = state.h160_count

        last_asset_id = pack_le_uint32(state.asset_count)
        assert self.suid_db.get(PREFIX_ID_TO_ASSET + last_asset_id) is None, 'asset id counter corrupted'
            
        last_h160_id = pack_le_uint32(state.h160_count)
        assert self.suid_db.get(PREFIX_ID_TO_H160 + last_h160_id) is None, 'h160 id counter corrupted'
            
        # Log some stats
        self.logger.info('UTXO DB version: {:d}'.format(state.db_version))
        self.logger.info('coin: {}'.format(self.coin.NAME))
        self.logger.info(f'height: {state.height:,d}')
        self.logger.info(f'tip: {hash_to_hex_str(state.tip)}')
        self.logger.info(f'tx count: {state.tx_count:,d}')
        self.logger.info(f'utxo count: {state.utxo_count:,d}')
        self.logger.info(f'chain size: {state.chain_size // 1_000_000_000} GB '
                         f'({state.chain_size:,d} bytes)')
        self.logger.info('VOUT debugging: {}'.format(self.env.write_bad_vouts_to_file))
        if self.utxo_db.for_sync:
            self.logger.info(f'flushing DB cache at {self.env.cache_MB:,d} MB')
        if self.state.first_sync:
            self.logger.info(f'sync time so far: {util.formatted_time(state.sync_time)}')

    def write_utxo_state(self, batch):
        '''Write (UTXO) state to the batch.'''
        state = {
            'genesis': self.coin.GENESIS_HASH,
            'height': self.state.height,
            'tx_count': self.state.tx_count,
            'asset_count': self.state.asset_count,
            'h160_count': self.state.h160_count,
            'chain_size': self.state.chain_size,
            'tip': self.state.tip,
            'utxo_flush_count': self.state.flush_count,
            'wall_time': self.state.sync_time,
            'first_sync': self.state.first_sync,
            'db_version': self.state.db_version,
            'utxo_count': self.state.utxo_count,
        }
        batch.put(b'state', repr(state).encode())

    def set_flush_count(self, count):
        self.state.flush_count = count
        self.write_utxo_state(self.utxo_db)

    def get_id_for_asset(self, asset: bytes) -> Optional[bytes]:
        return self.suid_db.get(PREFIX_ASSET_TO_ID + asset, None)
    
    def get_asset_for_id(self, id: bytes) -> Optional[bytes]:
        if id == NULL_U32: return None
        return self.suid_db.get(PREFIX_ID_TO_ASSET + id, None)

    def get_id_for_h160(self, h160: bytes) -> Optional[bytes]:
        return self.suid_db.get(PREFIX_H160_TO_ID + h160, None)
    
    def get_h160_for_id(self, id: bytes) -> Optional[bytes]:
        return self.suid_db.get(PREFIX_ID_TO_H160 + id, None)

    async def all_utxos(self, hashX, asset):
        '''Return all UTXOs for an address sorted in no particular order.'''

        if asset is False or asset is None:
            asset_ids = [NULL_U32]
        elif asset is True:
            asset_ids = [b'']
        elif isinstance(asset, str):
            asset_id = self.get_id_for_asset(asset.encode())
            if asset_id is None:
                return []
            asset_ids = [asset_id]
        else:
            asset_name_to_id = dict()
            for asset_name in asset:
                if asset_name is None:
                    asset_name_to_id[None] = NULL_U32
                    continue
                if asset_name in asset_name_to_id: continue
                idb = self.get_id_for_asset(asset_name.encode())
                if idb is None: continue
                asset_name_to_id[asset_name] = idb
            asset_ids = asset_name_to_id.values()

        def read_utxos():
            utxos = []
            utxos_append = utxos.append
            # Key: b'u' + address_hashX + asset_id + tx_idx + tx_num
            # Value: the UTXO value as a 64-bit unsigned integer
            for asset_id in asset_ids:
                prefix = PREFIX_HASHX_LOOKUP + hashX + asset_id
                for db_key, db_value in self.utxo_db.iterator(prefix=prefix):
                    value, = unpack_le_uint64(db_value)
                    if value > 0:
                        tx_pos, = unpack_le_uint32(db_key[-9:-5])
                        tx_num, = unpack_le_uint64(db_key[-5:] + bytes(3))
                        tx_hash, height = self.fs_tx_hash(tx_num)
                        asset_id = db_key[-13:-9]
                        asset_str = self.get_asset_for_id(asset_id)
                        utxos_append(UTXO(tx_num, tx_pos, tx_hash, height, asset_str, value))
            return utxos

        while True:
            utxos = await run_in_thread(read_utxos)
            if all(utxo.tx_hash is not None for utxo in utxos):
                return utxos
            self.logger.warning('all_utxos: tx hash not found (reorg?), retrying...')
            await sleep(0.25)

    async def lookup_utxos(self, prevouts):
        '''For each prevout, lookup it up in the DB and return a (hashX, asset, value) pair or None if not found.

        Used by the mempool code.
        '''

        def lookup_hashXs():
            '''Return (hashX, suffix) pairs, or None if not found,
            for each prevout.
            '''
            def lookup_hashX(tx_hash, tx_idx):
                idx_packed = pack_le_uint32(tx_idx)

                # Key: b'h' + compressed_tx_hash + tx_idx + tx_num
                # Value: hashX
                prefix = PREFIX_UTXO_HISTORY + tx_hash[:4] + idx_packed

                # Find which entry, if any, the TX_HASH matches.
                for db_key, db_val in self.utxo_db.iterator(prefix=prefix):
                    hashX = db_val[:HASHX_LEN]
                    asset_id = db_val[HASHX_LEN:]
                    tx_num_packed = db_key[-5:]
                    tx_num, = unpack_le_uint64(tx_num_packed + bytes(3))
                    fs_hash, _height = self.fs_tx_hash(tx_num)
                    if fs_hash == tx_hash:
                        return hashX, asset_id, idx_packed + tx_num_packed
                return None, None, None
            return [lookup_hashX(*prevout) for prevout in prevouts]

        def lookup_utxos(hashX_pairs):
            def lookup_utxo(hashX, asset_id, suffix):
                if not hashX:
                    # This can happen when the daemon is a block ahead
                    # of us and has mempool txs spending outputs from
                    # that new block
                    return None
                # Key: b'u' + address_hashX + tx_idx + tx_num
                # Value: the UTXO value as a 64-bit unsigned integer
                key = PREFIX_HASHX_LOOKUP + hashX + asset_id + suffix
                db_value = self.utxo_db.get(key)
                if not db_value:
                    # This can happen if the DB was updated between
                    # getting the hashXs and getting the UTXOs
                    return None
                value, = unpack_le_uint64(db_value)
                asset_str = self.get_asset_for_id(asset_id)
                return hashX, asset_str, value
            return [lookup_utxo(*hashX_pair) for hashX_pair in hashX_pairs]

        hashX_pairs = await run_in_thread(lookup_hashXs)
        return [i for i in await run_in_thread(lookup_utxos, hashX_pairs) if i]

    # For external use
    
    async def is_h160_qualified(self, h160: bytes, qualifier: bytes):
        def lookup_h160():
            h160_id = self.get_id_for_h160(h160)
            if h160_id is None:
                return {}
            qualifier_id = self.get_id_for_asset(qualifier)
            if qualifier_id is None:
                return {}
            current_lookup_key = PREFIX_H160_TAG_CURRENT + h160_id + qualifier_id
            latest_tag_id = self.asset_db.get(current_lookup_key, None)
            if latest_tag_id is None:
                return {}
            current_entry_key = PREFIX_H160_TAG_HISTORY + h160_id + latest_tag_id
            db_ret = self.asset_db.get(current_entry_key, None)
            assert db_ret
            assert db_ret[:4] == qualifier_id
            flag = db_ret[4]

            ret_val = {}
            tx_pos, = unpack_le_uint32(current_lookup_key[:4])
            tx_num, = unpack_le_uint64(current_lookup_key[4:9] + bytes(3))
            tx_hash, height = self.fs_tx_hash(tx_num)
            flag = db_ret[-1]
            ret_val['flag'] = True if flag != 0 else False
            ret_val['height'] = height
            ret_val['tx_hash'] = hash_to_hex_str(tx_hash)
            ret_val['tx_pos'] = tx_pos
            return ret_val
        return await run_in_thread(lookup_h160)

    async def qualifications_for_h160_history(self, h160: bytes):
        def lookup_quals_history():
            history_items = []
            h160_id = self.get_id_for_h160(h160)
            if h160_id is None:
                return []
            for db_key, db_value in self.asset_db.iterator(prefix=PREFIX_H160_TAG_HISTORY + h160_id):
                idx_b = db_key[5:9]
                tx_num_b = db_key[9:14]
                asset_id = db_value[:4]
                flag = db_value[4]
                asset_b = self.get_asset_for_id(asset_id)
                assert asset_b

                tx_pos, = unpack_le_uint32(idx_b)
                tx_num, = unpack_le_uint64(tx_num_b + bytes(3))
                tx_hash, height = self.fs_tx_hash(tx_num)

                history_items.append({
                    'asset': asset_b.decode(),
                    'flag': True if flag != 0 else False,
                    'tx_hash': hash_to_hex_str(tx_hash),
                    'tx_pos': tx_pos,
                    'height': height,
                })
            return sorted(history_items, key=lambda x: (x['height'], x['tx_hash']))
        return await run_in_thread(lookup_quals_history)

    async def qualifications_for_h160(self, h160: bytes):
        def lookup_quals():
            h160_id = self.get_id_for_h160(h160)
            if h160_id is None:
                return {}
            ret_val = {}
            for db_key, db_value in self.asset_db.iterator(prefix=PREFIX_H160_TAG_CURRENT + h160_id):
                asset_id = db_key[-4:]
                asset_id_and_flag = self.asset_db.get(PREFIX_H160_TAG_HISTORY + h160_id + db_value, None)
                assert asset_id_and_flag
                assert asset_id == asset_id_and_flag[:4]
            
                tx_pos, = unpack_le_uint32(db_value[:4])
                tx_num, = unpack_le_uint64(db_value[4:9] + bytes(3))
                tx_hash, height = self.fs_tx_hash(tx_num)
            
                flag = asset_id_and_flag[4]
                
                asset_name = self.get_asset_for_id(asset_id)
                assert asset_name

                ret_val[asset_name.decode()] = {
                    'flag': True if flag != 0 else False,
                    'tx_hash': hash_to_hex_str(tx_hash),
                    'tx_pos': tx_pos,
                    'height': height,
                }
            return ret_val
        return await run_in_thread(lookup_quals)

    async def qualifications_for_qualifier_history(self, asset: bytes):
        def lookup_quals_history():
            history_items = []
            asset_id = self.get_id_for_asset(asset)
            if asset_id is None:
                return []
            for db_key, db_value in self.asset_db.iterator(prefix=PREFIX_ASSET_TAG_HISTORY + asset_id):
                idx_b = db_key[5:9]
                tx_num_b = db_key[9:14]
                h160_id = db_value[:4]
                flag = db_value[4]
                h160_b = self.get_h160_for_id(h160_id)
                assert h160_b

                tx_pos, = unpack_le_uint32(idx_b)
                tx_num, = unpack_le_uint64(tx_num_b + bytes(3))
                tx_hash, height = self.fs_tx_hash(tx_num)

                history_items.append({
                    'h160': h160_b.hex(),
                    'flag': True if flag != 0 else False,
                    'tx_hash': hash_to_hex_str(tx_hash),
                    'tx_pos': tx_pos,
                    'height': height,
                })
            return sorted(history_items, key=lambda x: (x['height'], x['tx_hash']))
        return await run_in_thread(lookup_quals_history)

    async def qualifications_for_qualifier(self, asset: bytes):
        def lookup_quals():
            asset_id = self.get_id_for_asset(asset)
            if asset_id is None:
                return {}
            ret_val = {}
            for db_key, db_value in self.asset_db.iterator(prefix=PREFIX_ASSET_TAG_CURRENT + asset_id):
                h160_id = db_key[-4:]
                h160_id_and_flag = self.asset_db.get(PREFIX_ASSET_TAG_HISTORY + asset_id + db_value, None)
                assert h160_id_and_flag
                assert h160_id == h160_id_and_flag[:4]
            
                tx_pos, = unpack_le_uint32(db_value[:4])
                tx_num, = unpack_le_uint64(db_value[4:9] + bytes(3))
                tx_hash, height = self.fs_tx_hash(tx_num)
            
                flag = h160_id_and_flag[4]
                
                h160_b = self.get_h160_for_id(h160_id)
                assert h160_b

                ret_val[h160_b.hex()] = {
                    'flag': True if flag != 0 else False,
                    'tx_hash': hash_to_hex_str(tx_hash),
                    'tx_pos': tx_pos,
                    'height': height,
                }
            return ret_val
        return await run_in_thread(lookup_quals)

    async def restricted_frozen_history(self, asset: bytes):
        def lookup_restricted_history():
            history_items = []
            asset_id = self.get_id_for_asset(asset)
            if asset_id is None:
                return []
            for db_key, db_value in self.asset_db.iterator(prefix=PREFIX_FREEZE_HISTORY+asset_id):
                idx_b = db_key[5:9]
                tx_num_b = db_key[9:14]

                tx_pos, = unpack_le_uint32(idx_b)
                tx_num, = unpack_le_uint64(tx_num_b + bytes(3))
                tx_hash, height = self.fs_tx_hash(tx_num)

                history_items.append({
                    'frozen': True if db_value[0] != 0 else False,
                    'tx_hash': hash_to_hex_str(tx_hash),
                    'tx_pos': tx_pos,
                    'height': height,
                })
            return sorted(history_items, key=lambda x: (x['height'], x['tx_hash']))
        return await run_in_thread(lookup_restricted_history)

    async def is_restricted_frozen(self, asset: bytes):
        def lookup_restricted():
            asset_id = self.get_id_for_asset(asset)
            if asset_id is None:
                return {}
            current_lookup_key = PREFIX_FREEZE_CURRENT + asset_id
            latest_tag_id = self.asset_db.get(current_lookup_key, None)
            if latest_tag_id is None:
                return {}
            current_entry_key = PREFIX_FREEZE_HISTORY + asset_id + latest_tag_id
            db_ret = self.asset_db.get(current_entry_key, None)
            assert db_ret
            flag = db_ret[0]

            tx_pos, = unpack_le_uint32(latest_tag_id[:4])
            tx_num, = unpack_le_uint64(latest_tag_id[4:9] + bytes(3))
            tx_hash, height = self.fs_tx_hash(tx_num)
            flag = db_ret[-1]

            ret_val = {}
            ret_val['frozen'] = True if flag != 0 else False
            ret_val['height'] = height
            ret_val['tx_hash'] = hash_to_hex_str(tx_hash)
            ret_val['tx_pos'] = tx_pos
            return ret_val
        return await run_in_thread(lookup_restricted)

    async def get_restricted_string_history(self, asset: bytes):
        def lookup_restricted_history():
            history_items = []
            asset_id = self.get_id_for_asset(asset)
            if asset_id is None:
                return []
            for db_key, db_value in self.asset_db.iterator(prefix=PREFIX_VERIFIER_HISTORY+asset_id):
                restricted_idx_b = db_key[5:9]
                qualifier_idx_b = db_key[9:13]
                tx_num_b = db_key[13:18]

                res_source_tx_pos, = unpack_le_uint32(restricted_idx_b)
                qual_source_tx_pos, = unpack_le_uint32(qualifier_idx_b)
                source_tx_num, = unpack_le_uint64(tx_num_b + bytes(3))
                source_tx_hash, source_height = self.fs_tx_hash(source_tx_num)
                history_items.append({
                    'string': db_value.decode(),
                    'tx_hash': hash_to_hex_str(source_tx_hash),
                    'restricted_tx_pos': res_source_tx_pos,
                    'qualifying_tx_pos': qual_source_tx_pos,
                    'height': source_height
                })
            return sorted(history_items, key=lambda x: (x['height'], x['tx_hash']))
        return await run_in_thread(lookup_restricted_history)


    async def get_restricted_string(self, asset: bytes):
        def lookup_restricted():
            asset_id = self.get_id_for_asset(asset)
            if asset_id is None:
                return {}
            current_lookup_key = PREFIX_VERIFIER_CURRENT + asset_id
            latest_tag_id = self.asset_db.get(current_lookup_key, None)
            if latest_tag_id is None:
                return {}
            current_entry_key = PREFIX_VERIFIER_HISTORY + asset_id + latest_tag_id
            db_ret = self.asset_db.get(current_entry_key, None)
            assert db_ret

            ret_val = {}
            restricted_tx_pos, = unpack_le_uint32(latest_tag_id[:4])
            qualifying_tx_pos, = unpack_le_uint32(latest_tag_id[4:8])
            tx_num, = unpack_le_uint64(latest_tag_id[8:13] + bytes(3))
            tx_hash, height = self.fs_tx_hash(tx_num)
            string = db_ret.decode()
            ret_val['string'] = string
            ret_val['height'] = height
            ret_val['tx_hash'] = hash_to_hex_str(tx_hash)
            ret_val['restricted_tx_pos'] = restricted_tx_pos
            ret_val['qualifying_tx_pos'] = qualifying_tx_pos
            return ret_val
        return await run_in_thread(lookup_restricted)

    async def lookup_qualifier_associations_history(self, asset: bytes):
        def lookup_associations_history():
            history_items = []
            qualifier_id = self.get_id_for_asset(asset)
            if qualifier_id is None:
                return []
            for db_key, db_value in self.asset_db.iterator(prefix=PREFIX_ASSOCIATION_HISTORY+qualifier_id):
                res_asset_id = db_key[5:9]
                res_idx_b = db_key[9:13]
                qual_idx_b = db_key[13:17]
                tx_num_b = db_key[17:22]

                res_asset_b = self.get_asset_for_id(res_asset_id)
                assert res_asset_b

                restricted_tx_pos, = unpack_le_uint32(res_idx_b)
                qualifying_tx_pos, = unpack_le_uint32(qual_idx_b)
                tx_num, = unpack_le_uint64(tx_num_b + bytes(3))
                tx_hash, height = self.fs_tx_hash(tx_num)    

                history_items.append({
                    'asset': res_asset_b.decode(),
                    'associated': True if db_value[0] != 0 else False,
                    'tx_hash': hash_to_hex_str(tx_hash),
                    'restricted_tx_pos': restricted_tx_pos,
                    'qualifying_tx_pos': qualifying_tx_pos,
                    'height': height,
                })
            return sorted(history_items, key=lambda x: (x['height'], x['tx_hash']))
        return await run_in_thread(lookup_associations_history)

    async def lookup_qualifier_associations(self, asset: bytes):
        def lookup_associations():
            qualifier_id = self.get_id_for_asset(asset)
            if qualifier_id is None:
                return {}

            ret_val = {}
            for db_key, db_value in self.asset_db.iterator(prefix=PREFIX_ASSOCIATION_CURRENT + qualifier_id):
                restricted_asset_id = db_key[-4:]
                flag_b = self.asset_db.get(PREFIX_ASSOCIATION_HISTORY + qualifier_id + restricted_asset_id + db_value, None)
                assert flag_b
                flag = flag_b[0]
                
                restricted_tx_pos, = unpack_le_uint32(db_value[:4])
                qualifying_tx_pos, = unpack_le_uint32(db_value[4:8])
                tx_num, = unpack_le_uint64(db_value[8:13] + bytes(3))
                tx_hash, height = self.fs_tx_hash(tx_num)

                restricted_asset = self.get_asset_for_id(restricted_asset_id)
                assert restricted_asset
                
                asset_name = restricted_asset.decode()
                ret_val[asset_name] = {
                    'associated': True if flag != 0 else False,
                    'tx_hash': hash_to_hex_str(tx_hash),
                    'restricted_tx_pos': restricted_tx_pos,
                    'qualifying_tx_pos': qualifying_tx_pos,
                    'height': height,
                }
            return ret_val
        return await run_in_thread(lookup_associations)

    async def lookup_messages(self, asset_name: bytes):
        def read_messages():
            asset_id = self.get_id_for_asset(asset_name)
            if asset_id is None:
                return []

            ret_val = []
            for db_key, db_value in self.asset_db.iterator(prefix=PREFIX_BROADCAST + asset_id):
                tx_pos, = unpack_le_uint32(db_key[-9:-5])
                tx_num, = unpack_le_uint64(db_key[-5:] + bytes(3))
                tx_hash, height = self.fs_tx_hash(tx_num)
                hash = db_value[:34]
                expire = None
                if len(db_value) > 34:
                    expire, = unpack_le_uint64(db_value[34:])
                ret_val.append({
                    'tx_hash': hash_to_hex_str(tx_hash),
                    'data': base_encode(hash, 58),
                    'expiration': expire,
                    'height': height,
                    'tx_pos': tx_pos,
                })
            return ret_val
        return await run_in_thread(read_messages)

    async def get_assets_with_prefix(self, prefix: bytes):
        def find_assets():
            return [asset.decode('ascii') for asset, _ in self.suid_db.iterator(prefix=PREFIX_ASSET_TO_ID+prefix)]
        return await run_in_thread(find_assets)

    async def lookup_asset_meta_history(self, asset_name: bytes):
        def read_asset_meta_history():
            history_items = []
            asset_id = self.get_id_for_asset(asset_name)
            if asset_id is None:
                return []
            for db_key, db_value in self.asset_db.iterator(prefix=PREFIX_METADATA_HISTORY+asset_id):
                value_parser = util.DataParser(db_value)
                idx_b = db_key[5:9]
                tx_num_b = db_key[9:14]
                sats_b = value_parser.read_bytes(8)
                divisions = value_parser.read_int()
                associated_data = None
                if not value_parser.is_finished():
                    associated_data = value_parser.read_bytes(34)    
                source_tx_pos, = unpack_le_uint32(idx_b)
                source_tx_num, = unpack_le_uint64(tx_num_b + bytes(3))
                sats, = unpack_le_uint64(sats_b)
                source_tx_hash, source_height = self.fs_tx_hash(source_tx_num)
                history_items.append({
                    'sats': sats,
                    'divisions': divisions,
                    'has_ipfs': True if associated_data else False,
                    'ipfs': base_encode(associated_data, 58) if associated_data else None,
                    'tx_hash': hash_to_hex_str(source_tx_hash),
                    'tx_pos': source_tx_pos,
                    'height': source_height
                })
            return sorted(history_items, key=lambda x: (x['height'], x['tx_hash']))
        
        return await run_in_thread(read_asset_meta_history)


    async def lookup_asset_meta(self, asset_name: bytes):
        def read_assets_meta():
            asset_id = self.get_id_for_asset(asset_name)
            if asset_id is None:
                return {}
            b = self.asset_db.get(PREFIX_METADATA+asset_id)
            if not b:
                return {}
            data_parser = util.DataParser(b)
            sats_in_circulation = data_parser.read_bytes(8)
            div_amt = data_parser.read_int()
            reissuable = data_parser.read_boolean()
            has_ipfs = data_parser.read_boolean()
            to_ret = {
                'sats_in_circulation': int.from_bytes(sats_in_circulation, 'little', signed=False),
                'divisions': div_amt,
                'reissuable': reissuable,
                'has_ipfs': has_ipfs
            }
            if has_ipfs:
                ipfs_data = data_parser.read_bytes(34)
                to_ret['ipfs'] = base_encode(ipfs_data, 58)

            source_idx = data_parser.read_bytes(4)
            source_tx_numb = data_parser.read_bytes(5)

            source_tx_pos, = unpack_le_uint32(source_idx)
            source_tx_num, = unpack_le_uint64(source_tx_numb + bytes(3))
            source_tx_hash, source_height = self.fs_tx_hash(source_tx_num)
            to_ret['source'] = {
                'tx_hash': hash_to_hex_str(source_tx_hash),
                'tx_pos': source_tx_pos,
                'height': source_height
            }

            while not data_parser.is_finished():
                outpoint_type = data_parser.read_int()
                idx = data_parser.read_bytes(4)
                tx_numb = data_parser.read_bytes(5)

                tx_pos, = unpack_le_uint32(idx)
                tx_num, = unpack_le_uint64(tx_numb + bytes(3))
                tx_hash, height = self.fs_tx_hash(tx_num)

                if outpoint_type == 0:
                    key = 'source_divisions'
                elif outpoint_type == 1:
                    key = 'source_ipfs'
                else:
                    key = 'unknown_outpoint'

                to_ret[key] = {
                    'tx_hash': hash_to_hex_str(tx_hash),
                    'tx_pos': tx_pos,
                    'height': height
                }

            return to_ret
        return await run_in_thread(read_assets_meta)<|MERGE_RESOLUTION|>--- conflicted
+++ resolved
@@ -969,17 +969,6 @@
     def clear_asset_undo_info(self, height: int, verbose=True):
         min_height = self.min_undo_height(self.state.height)
         keys = []
-<<<<<<< HEAD
-        for key, _hist in self.asset_info_db.iterator(prefix=b'u'):
-            try:
-                height, = unpack_be_uint32(key[-4:])
-            except Exception as e:
-                print(key)
-                raise e
-            if height >= min_height:
-                break
-            keys.append(key)
-=======
         for prefix in [PREFIX_METADATA_UNDO,
                        PREFIX_METADATA_HISTORY_UNDO,
                        PREFIX_BROADCAST_UNDO,
@@ -997,7 +986,6 @@
                     break
                 keys.append(key)
 
->>>>>>> cb14cbdf
         if keys:
             with self.asset_db.write_batch() as batch:
                 for key in keys:
