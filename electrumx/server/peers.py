# Copyright (c) 2017-2018, Neil Booth
#
# All rights reserved.
#
# See the file "LICENCE" for information about the copyright
# and warranty status of this software.

'''Peer management.'''

import logging
import asyncio
from ipaddress import IPv4Address, IPv6Address
import random
import socket
import ssl
import time
from collections import defaultdict, Counter

from aiorpcx import (connect_rs, RPCSession, SOCKSProxy, Notification, handler_invocation,
                     SOCKSError, TaskTimeout, TaskGroup, Event,
                     sleep, ignore_after, RPCError, ProtocolError)

from electrumx.lib.peer import Peer
from electrumx.lib.util import class_logger

PEER_GOOD, PEER_STALE, PEER_NEVER, PEER_BAD = range(4)
STALE_SECS = 3 * 3600
WAKEUP_SECS = 300
PEER_ADD_PAUSE = 600


class BadPeerError(Exception):
    pass


def assert_good(message, result, instance):
    if not isinstance(result, instance):
        raise BadPeerError(f'{message} returned bad result type '
                           f'{type(result).__name__}')


class PeerSession(RPCSession):
    '''An outgoing session to a peer.'''

    async def handle_request(self, request):
        # We subscribe so might be unlucky enough to get a notification...
        if (isinstance(request, Notification) and
                request.method == 'blockchain.headers.subscribe'):
            pass
        else:
            await handler_invocation(None, request)   # Raises


class PeerManager:
    '''Looks after the DB of peer network servers.

    Attempts to maintain a connection with up to 8 peers.
    Issues a 'peers.subscribe' RPC to them and tells them our data.
    '''
    def __init__(self, env, db):
        self.logger = class_logger(__name__, self.__class__.__name__)
        # Initialise the Peer class
        Peer.DEFAULT_PORTS = env.coin.PEER_DEFAULT_PORTS
        self.env = env
        self.db = db

        # Our reported clearnet and Tor Peers, if any
        sclass = env.coin.SESSIONCLS
        self.myselves = [Peer(str(service.host), sclass.server_features(env), 'env')
                         for service in env.report_services]
        self.server_version_args = sclass.server_version_args()
        # Peers have one entry per hostname.  Once connected, the
        # ip_addr property is either None, an onion peer, or the
        # IP address that was connected to.  Adding a peer will evict
        # any other peers with the same host name or IP address.
        self.peers = set()
        self.permit_onion_peer_time = time.time()
        self.proxy = None
        self.group = TaskGroup()
        self.recent_peer_adds = {}

    def _my_clearnet_peer(self):
        '''Returns the clearnet peer representing this server, if any.'''
        clearnet = [peer for peer in self.myselves if not peer.is_tor]
        return clearnet[0] if clearnet else None

    def _set_peer_statuses(self):
        '''Set peer statuses.'''
        cutoff = time.time() - STALE_SECS
        for peer in self.peers:
            if peer.bad:
                peer.status = PEER_BAD
            elif peer.last_good > cutoff:
                peer.status = PEER_GOOD
            elif peer.last_good:
                peer.status = PEER_STALE
            else:
                peer.status = PEER_NEVER

    def _features_to_register(self, peer, remote_peers):
        '''If we should register ourselves to the remote peer, which has
        reported the given list of known peers, return the clearnet
        identity features to register, otherwise None.
        '''

        # Announce ourself if not present.  Don't if disabled, we
        # are a non-public IP address, or to ourselves.
        if not self.env.peer_announce or peer in self.myselves:
            return None
        my = self._my_clearnet_peer()
        if not my or not my.is_public:
            return None
        # Register if no matches, or ports have changed
        for peer in my.matches(remote_peers):
            if peer.tcp_port == my.tcp_port and peer.ssl_port == my.ssl_port:
                return None
        return my.features

    def _permit_new_onion_peer(self, now):
        '''Accept a new onion peer only once per random time interval.'''
        if now < self.permit_onion_peer_time:
            return False
        self.permit_onion_peer_time = now + random.randrange(0, 1200)
        return True

    async def _import_peers(self):
        '''Import hard-coded peers from a file or the coin defaults.'''
        imported_peers = self.myselves.copy()
        # Add the hard-coded ones unless only reporting ourself
        if self.env.peer_discovery != self.env.PD_SELF:
            imported_peers.extend(Peer.from_real_name(real_name, 'coins.py')
                                  for real_name in self.env.coin.PEERS)
        await self._note_peers(imported_peers, limit=None)

    def _get_recent_good_peers(self):
        cutoff = time.time() - STALE_SECS
        recent = [peer for peer in self.peers
                  if peer.last_good > cutoff and
                  not peer.bad and peer.is_public]
        return recent

    async def _detect_proxy(self):
        '''Detect a proxy if we don't have one and some time has passed since
        the last attempt.

        If found self.proxy is set to a SOCKSProxy instance, otherwise None.
        '''
        host = self.env.tor_proxy_host
        if self.env.tor_proxy_port is None:
            ports = [9050, 9150, 1080]
        else:
            ports = [self.env.tor_proxy_port]
        while True:
            try:
                self.logger.info(f'trying to detect proxy on "{host}" '
                                 f'ports {ports}')
                proxy = await SOCKSProxy.auto_detect_at_host(host, ports, None)
                if proxy:
                    self.proxy = proxy
                    self.logger.info(f'detected {proxy}')
                    return
                self.logger.info('no proxy detected, will try later')
                await sleep(900)
            except:
                logging.exception('Detect Proxy:')
                raise

    async def _note_peers(self, peers, limit=2, check_ports=False, source=None):
        '''Add a limited number of peers that are not already present.'''
        new_peers = []
        match_set = self.peers.copy()
        for peer in peers:
            if not peer.is_public or (peer.is_tor and not self.proxy):
                continue

            matches = peer.matches(match_set)
            if matches:
                if check_ports:
                    for match in matches:
                        if match.check_ports(peer):
                            self.logger.info(f'ports changed for {peer}')
                            # Retry connecting to the peer. First we will try the existing
                            # ports and then try the new ports. Note that check_ports above
                            # had a side_effect to temporarily store the new ports.
                            # If we manage to connect, we will call 'server.features',
                            # and the ports for this peer will be updated to the return values.
                            match.retry_event.set()
            else:
                match_set.add(peer)
                new_peers.append(peer)

        if new_peers:
            source = source or new_peers[0].source
            if limit:
                random.shuffle(new_peers)
                use_peers = new_peers[:limit]
            else:
                use_peers = new_peers
            for peer in use_peers:
                self.logger.info(f'accepted new peer {peer} from {source}')
                peer.retry_event = Event()
                self.peers.add(peer)
                await self.group.spawn(self._monitor_peer(peer))

        return True

    async def _monitor_peer(self, peer):
        # Stop monitoring if we were dropped (a duplicate peer)
        while peer in self.peers:
            if await self._should_drop_peer(peer):
                self.peers.discard(peer)
                break
            # Figure out how long to sleep before retrying.  Retry a
            # good connection when it is about to turn stale, otherwise
            # exponentially back off retries.
            if peer.try_count == 0:
                pause = STALE_SECS - WAKEUP_SECS * 2
            else:
                pause = WAKEUP_SECS * 2 ** peer.try_count
            async with ignore_after(pause):
                await peer.retry_event.wait()
                peer.retry_event.clear()

    async def _should_drop_peer(self, peer):
        peer.try_count += 1
        is_good = False
        for kind, port, family in peer.connection_tuples():
            peer.last_try = time.time()

            kwargs = {'family': family}
            if kind == 'SSL':
                kwargs['ssl'] = ssl.SSLContext(ssl.PROTOCOL_TLS)

            if self.env.force_proxy or peer.is_tor:
                if not self.proxy:
                    return
                kwargs['proxy'] = self.proxy
                kwargs['resolve'] = not peer.is_tor
            else:
                # Use our listening Host/IP for outgoing non-proxy
                # connections so our peers see the correct source.
                local_hosts = {service.host for service in self.env.services
                               if isinstance(service.host, (IPv4Address, IPv6Address))
                               and service.protocol != 'rpc'}
                if local_hosts:
                    kwargs['local_addr'] = (str(local_hosts.pop()), None)

            peer_text = f'[{peer}:{port} {kind}]'
            try:
                async with connect_rs(peer.host, port, session_factory=PeerSession,
                                      **kwargs) as session:
                    session.sent_request_timeout = 120 if peer.is_tor else 30
                    await self._verify_peer(session, peer)
                is_good = True
                break
            except BadPeerError as e:
                self.logger.error(f'{peer_text} marking bad: ({e})')
                peer.mark_bad()
                break
            except (RPCError, ProtocolError) as e:
                self.logger.error(f'{peer_text} RPC error: {e.message} '
                                  f'({e.code})')
            except (OSError, SOCKSError, ConnectionError, TaskTimeout) as e:
                self.logger.info(f'{peer_text} {e}')

        if is_good:
            # Monotonic time would be better, but last_good and last_try are
            # exported to admin RPC client.
            now = time.time()
            elapsed = now - peer.last_try
            self.logger.info(f'{peer_text} verified in {elapsed:.1f}s')
            peer.try_count = 0
            peer.last_good = now
            peer.source = 'peer'
            # At most 2 matches if we're a host name, potentially
            # several if we're an IP address (several instances
            # can share a NAT).
            matches = peer.matches(self.peers)
            for match in matches:
                if match.ip_address:
                    if len(matches) > 1:
                        self.peers.remove(match)
                        # Force the peer's monitoring task to exit
                        match.retry_event.set()
                elif peer.host in match.features['hosts']:
                    match.update_features_from_peer(peer)
            # Trim this data structure
            self.recent_peer_adds = {k: v for k, v in self.recent_peer_adds.items()
                                     if v + PEER_ADD_PAUSE < now}
        else:
            # Forget the peer if long-term unreachable
            if peer.last_good and not peer.bad:
                try_limit = 10
            else:
                try_limit = 3
            if peer.try_count >= try_limit:
                desc = 'bad' if peer.bad else 'unreachable'
                self.logger.info(f'forgetting {desc} peer: {peer}')
                return True
        return False

    async def _verify_peer(self, session, peer):
        # store IP address for peer
        if not peer.is_tor:
            address = session.remote_address()
            if isinstance(address.host, (IPv4Address, IPv6Address)):
                peer.ip_addr = str(address.host)

        # Bucket good recent peers; forbid many servers from similar IPs
        # FIXME there's a race here, when verifying multiple peers
        #       that belong to the same bucket ~simultaneously
        recent_peers = self._get_recent_good_peers()
        if peer in recent_peers:
            recent_peers.remove(peer)
        onion_peers = []
        buckets = defaultdict(list)
        for other_peer in recent_peers:
            if other_peer.is_tor:
                onion_peers.append(other_peer)
            else:
                buckets[other_peer.bucket_for_internal_purposes()].append(other_peer)
        if peer.is_tor:
            # keep number of onion peers below half of all peers,
            # but up to 100 is OK regardless
            if len(onion_peers) > len(recent_peers) // 2 >= 100:
                raise BadPeerError('too many onion peers already')
        else:
            bucket = peer.bucket_for_internal_purposes()
            if buckets[bucket]:
                raise BadPeerError(f'too many peers already in bucket {bucket}')

        # server.version goes first
        message = 'server.version'
        result = await session.send_request(message, self.server_version_args)

        assert_good(message, result, list)

        # Protocol version 1.1 returns a pair with the version first
        if len(result) != 2 or not all(isinstance(x, str) for x in result):
            raise BadPeerError(f'bad server.version result: {result}')
        server_version, _protocol_version = result
        peer.server_version = server_version
        peer.features['server_version'] = server_version

        async with TaskGroup() as g:
            await g.spawn(self._send_headers_subscribe(session))
            await g.spawn(self._send_server_features(session, peer))
            peers_task = await g.spawn(self._send_peers_subscribe
                                       (session, peer))

        # Propagate failed task exception
        g.result    # pylint:disable=W0104

        # Process reported peers if remote peer is good
        peers = peers_task.result()
        await self._note_peers(peers)

        features = self._features_to_register(peer, peers)

        if features:
            self.logger.info(f'registering ourself with {peer}')
            # We only care to wait for the response
            await session.send_request('server.add_peer', [features])

    async def _send_headers_subscribe(self, session):
        message = 'blockchain.headers.subscribe'
        result = await session.send_request(message)
        assert_good(message, result, dict)

        our_height = self.db.db_height
        their_height = result.get('height')
        if not isinstance(their_height, int):
            raise BadPeerError(f'invalid height {their_height}')
        if abs(our_height - their_height) > 5:
            raise BadPeerError(f'bad height {their_height:,d} '
                               f'(ours: {our_height:,d})')

        # Check prior header too in case of hard fork.
        check_height = min(our_height, their_height)
        raw_header = await self.db.raw_header(check_height)
        ours = raw_header.hex()
        message = 'blockchain.block.header'
        theirs = await session.send_request(message, [check_height])
        assert_good(message, theirs, str)
        if ours != theirs:
            raise BadPeerError(f'our header {ours} and '
                               f'theirs {theirs} differ')

    async def _send_server_features(self, session, peer):
        message = 'server.features'
        features = await session.send_request(message)
        assert_good(message, features, dict)
        hosts = [host.lower() for host in features.get('hosts', {})]
        if self.env.coin.GENESIS_HASH != features.get('genesis_hash'):
            raise BadPeerError('incorrect genesis hash')
        if peer.host.lower() in hosts:
            peer.update_features(features)
        else:
            raise BadPeerError(f'not listed in own hosts list {hosts}')

    async def _send_peers_subscribe(self, session, peer):
        message = 'server.peers.subscribe'
        raw_peers = await session.send_request(message)
        assert_good(message, raw_peers, list)

        # Check the peers list we got from a remote peer.
        # Each is expected to be of the form:
        #    [ip_addr, hostname, ['v1.0', 't51001', 's51002']]
        # Call add_peer if the remote doesn't appear to know about us.
        try:
            real_names = [' '.join([u[1]] + u[2]) for u in raw_peers]
            return [Peer.from_real_name(real_name, str(peer))
                    for real_name in real_names]
        except Exception:
            raise BadPeerError('bad server.peers.subscribe response') from None

    #
    # External interface
    #
    async def discover_peers(self):
        '''Perform peer maintenance.  This includes

          1) Forgetting unreachable peers.
          2) Verifying connectivity of new peers.
          3) Retrying old peers at regular intervals.
        '''
        self.logger.info(f'peer discovery: {self.env.peer_discovery}')
        if self.env.peer_discovery != self.env.PD_ON:
            self.logger.info('peer discovery is disabled')
            return

        self.logger.info(f'announce ourself: {self.env.peer_announce}')
        self.logger.info(f'my clearnet self: {self._my_clearnet_peer()}')
        self.logger.info(f'force use of proxy: {self.env.force_proxy}')
        self.logger.info('beginning peer discovery...')
        async with self.group as group:
            await group.spawn(self._detect_proxy())
            await group.spawn(self._import_peers())

<<<<<<< HEAD
        group.result
=======
        group.result    # pylint:disable=W0104
>>>>>>> b57b7b3d

    def info(self):
        '''The number of peers.'''
        self._set_peer_statuses()
        counter = Counter(peer.status for peer in self.peers)
        return {
            'bad': counter[PEER_BAD],
            'good': counter[PEER_GOOD],
            'never': counter[PEER_NEVER],
            'stale': counter[PEER_STALE],
            'total': len(self.peers),
        }

    async def add_localRPC_peer(self, real_name):
        '''Add a peer passed by the admin over LocalRPC.'''
        await self._note_peers([Peer.from_real_name(real_name, 'RPC')], check_ports=True)

    async def on_add_peer(self, features, source_addr):
        '''Add a peer (but only if the peer resolves to the source).'''
        if self.env.peer_discovery != self.env.PD_ON:
            return False
        if not source_addr:
            self.logger.info('ignored add_peer request: no source info')
            return False
        source = str(source_addr.host)
        peers = Peer.peers_from_features(features, source)
        if not peers:
            self.logger.info('ignored add_peer request: no peers given')
            return False

        # Just look at the first peer, require it
        peer = peers[0]
        host = peer.host
        now = time.time()

        # Rate limit peer adds by domain to one every 10 minutes
        if peer.ip_address is not None:
            bucket = 'ip_addr'
        else:
            bucket = '.'.join(host.lower().split('.')[-2:])
        last = self.recent_peer_adds.get(bucket, 0)
        self.recent_peer_adds[bucket] = now
        if last + PEER_ADD_PAUSE >= now:
            return False

        if peer.is_tor:
            permit = self._permit_new_onion_peer(now)
            reason = 'rate limiting'
        else:
            getaddrinfo = asyncio.get_event_loop().getaddrinfo
            try:
                infos = await getaddrinfo(host, 80, type=socket.SOCK_STREAM)
            except socket.gaierror:
                permit = False
                reason = 'address resolution failure'
            else:
                permit = any(source == info[-1][0] for info in infos)
                reason = 'source-destination mismatch'

        if permit:
            self.logger.info(f'accepted add_peer request from {source} for {host}')
            await self._note_peers([peer], check_ports=True)
        else:
            self.logger.warning(f'rejected add_peer request from {source} '
                                f'for {host} ({reason})')

        return permit

    def on_peers_subscribe(self, is_tor):
        '''Returns the server peers as a list of (ip, host, details) tuples.

        We return all peers we've connected to in the last day.
        Additionally, if we don't have onion routing, we return a few
        hard-coded onion servers.
        '''
        recent = self._get_recent_good_peers()

        # Always report ourselves if valid (even if not public)
        cutoff = time.time() - STALE_SECS
        peers = set(myself for myself in self.myselves
                    if myself.last_good > cutoff)

        # Bucket the clearnet peers and select up to two from each
        onion_peers = []
        buckets = defaultdict(list)
        for peer in recent:
            if peer.is_tor:
                onion_peers.append(peer)
            else:
                buckets[peer.bucket_for_external_interface()].append(peer)
        for bucket_peers in buckets.values():
            random.shuffle(bucket_peers)
            peers.update(bucket_peers[:2])

        # Add up to 20% onion peers (but up to 10 is OK anyway)
        random.shuffle(onion_peers)
        max_onion = 50 if is_tor else max(10, len(peers) // 4)

        peers.update(onion_peers[:max_onion])

        return [peer.to_tuple() for peer in peers]

    def proxy_address(self):
        '''Return the NetAddress of the proxy, if there is a proxy, otherwise
        None.'''
        return self.proxy.address if self.proxy else None

    def rpc_data(self):
        '''Peer data for the peers RPC method.'''
        self._set_peer_statuses()
        descs = ['good', 'stale', 'never', 'bad']

        def peer_data(peer):
            data = peer.serialize()
            data['status'] = descs[peer.status]
            return data

        def peer_key(peer):
            return (peer.bad, -peer.last_good)

        return [peer_data(peer) for peer in sorted(self.peers, key=peer_key)]<|MERGE_RESOLUTION|>--- conflicted
+++ resolved
@@ -437,11 +437,7 @@
             await group.spawn(self._detect_proxy())
             await group.spawn(self._import_peers())
 
-<<<<<<< HEAD
         group.result
-=======
-        group.result    # pylint:disable=W0104
->>>>>>> b57b7b3d
 
     def info(self):
         '''The number of peers.'''
